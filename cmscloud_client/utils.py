# -*- coding: utf-8 -*-
from cStringIO import StringIO
import hashlib
import shutil
import subprocess
import tarfile
import tempfile
from cmscloud_client.serialize import register_yaml_extensions
import os
import re
import yaml

FILENAME_BASIC_RE = re.compile(r'^[a-zA-Z0-9_]+[a-zA-Z0-9._-]*\.[a-zA-Z]{2,4}$')
ALLOWED_EXTENSIONS = [
    '.js',
    '.css',
    '.png',
    '.jpg',
    '.jpeg',
    '.gif',
    '.htc',
    '.scss',
    '.sass',
    '.rb',
    '.less',
    '.ico',
    '.html',
    '.htm',
]

BOILERPLATE_REQUIRED = [
    'name',
    ('author', [
        'name',
    ]),
    'version',
    'description',
    ('license', [
        'name',
        'text',
    ]),
    'templates',
]

APP_REQUIRED = [
    'name',
    ('author', [
        'name',
    ]),
    'version',
    'package-name',
    'description',
    ('license', [
        'name',
        'text'
    ]),
    'installed-apps',
]


def _validate(config, required):
    valid = (True, "Configuration file is valid")
    for thing in required:
        if isinstance(thing, tuple):
            key, values = thing
        else:
            key, values = thing, []

        if key not in config:
            valid = (False, "Required key %r not found in config" % key)

        for subkey in values:
            if subkey not in config[key]:
                valid = (False, "Required sub key %r in %r not found in config" % (subkey, key))
    return valid


def validate_app_config(config):
    return _validate(config, APP_REQUIRED)


def validate_boilerplate_config(config):
    (valid, msg) = _validate(config, BOILERPLATE_REQUIRED)
    if not valid:
        return (False, msg)
    # check templates
    data = config.get('templates', [])
    template_valid = True
    if not isinstance(data, list):
        template_valid = False
    else:
        for template in data:
            if not isinstance(template, list):
                template_valid = False
            elif len(template) != 2:
<<<<<<< HEAD
                template_valid = False
    if not template_valid:
        msg = "Templates must be a list of lists of two items"
    return (template_valid, msg)
=======
                errors("Templates must be a list of lists of two items")
                valid = False
    # check protected
    protected = config.get('protected', [])
    if not isinstance(protected, list):
        valid = False
        errors( "Protected files must be a list")
    else:
        for filename in protected:
            if not os.path.exists(filename):
                valid = False
                errors("Protected file %r not found" % filename)
    return valid
>>>>>>> e49c5b1d


def tar_add_stringio(tar, string_io, name):
    info = tarfile.TarInfo(name=name)
    string_io.seek(0, os.SEEK_END)
    info.size = string_io.tell()
    string_io.seek(0)
    tar.addfile(tarinfo=info, fileobj=string_io)


def is_valid_file_name(name, printer=None):
    always_print = printer.always if printer else lambda x: None
    if not FILENAME_BASIC_RE.match(name):
        always_print("File name %r is not a valid file name, ignoring..." % name)
        return False
    ext = os.path.splitext(name)[-1]
    if ext not in ALLOWED_EXTENSIONS:
        always_print("File extension %r is not allowed, ignoring" % ext)
        return False
    return True


def filter_static_files(tarinfo):
    if not tarinfo.isfile():
        return tarinfo
    basename = os.path.basename(tarinfo.name)
    if is_valid_file_name(basename):
        return tarinfo
    else:
        return None


def filter_sass_files(tarinfo):
    basename = os.path.basename(tarinfo.name)
    if tarinfo.isfile():
        if is_valid_file_name(basename):
            return tarinfo
        else:
            return None
    elif basename.startswith('.'):
        return None
    else:
        return tarinfo


def filter_template_files(tarinfo):
    if not tarinfo.isfile():
        return tarinfo
    basename = os.path.basename(tarinfo.name)
    ext = os.path.splitext(basename)[1]
    if ext == '.html':
        return tarinfo
    else:
        return None


def bundle_boilerplate(config, data, extra_file_paths, **complex_extra):
    register_yaml_extensions()
    fileobj = StringIO()
    tar = tarfile.open(mode='w:gz', fileobj=fileobj)
    config_fileobj = StringIO()
    yaml.dump(config, config_fileobj)
    tar_add_stringio(tar, config_fileobj, 'boilerplate.yaml')
    data_fileobj = StringIO()
    yaml.dump(data, data_fileobj)
    tar_add_stringio(tar, data_fileobj, 'data.yaml')
    for path in extra_file_paths:
        tar.add(path)
    for key, value in complex_extra.items():
        tar.add(key, filter=value)
    tar.close()
    fileobj.seek(0)
    return fileobj


def bundle_package(workspace, tar):
    devnull = open(os.devnull, 'w')
    try:
        subprocess.check_call(['python', 'setup.py', 'sdist', '-d', workspace], stdout=devnull, stderr=devnull)
    finally:
        devnull.close()
    egg_file = os.path.join(workspace, os.listdir(workspace)[0])
    tar.add(egg_file, arcname='package.tar.gz')


def bundle_app(config, script):
    register_yaml_extensions()
    fileobj = StringIO()
    tar = tarfile.open(mode='w:gz', fileobj=fileobj)
    config_fileobj = StringIO()
    yaml.dump(config, config_fileobj)
    tar_add_stringio(tar, config_fileobj, 'app.yaml')
    script_fileobj = StringIO(script)
    if os.path.exists('cmscloud_config.py'):
        tar_add_stringio(tar, script_fileobj, 'cmscloud_config.py')
        # add actual package
    distdir = tempfile.mkdtemp(prefix='cmscloud-client')
    try:
        bundle_package(distdir, tar)
    finally:
        shutil.rmtree(distdir)
    tar.close()
    fileobj.seek(0)
    return fileobj


def hashfile(fd, blocksize=65536):
    hasher = hashlib.sha256()
    buf = fd.read(blocksize)
    while len(buf) > 0:
        hasher.update(buf)
        buf = fd.read(blocksize)
    return hasher.digest()<|MERGE_RESOLUTION|>--- conflicted
+++ resolved
@@ -93,26 +93,26 @@
             if not isinstance(template, list):
                 template_valid = False
             elif len(template) != 2:
-<<<<<<< HEAD
                 template_valid = False
     if not template_valid:
         msg = "Templates must be a list of lists of two items"
-    return (template_valid, msg)
-=======
-                errors("Templates must be a list of lists of two items")
-                valid = False
+        return (False, msg)
+
     # check protected
     protected = config.get('protected', [])
+    valid = True
     if not isinstance(protected, list):
         valid = False
-        errors( "Protected files must be a list")
-    else:
+        msg = "Protected files must be a list"
+    else:
+        errors = []
         for filename in protected:
             if not os.path.exists(filename):
                 valid = False
-                errors("Protected file %r not found" % filename)
-    return valid
->>>>>>> e49c5b1d
+                errors.append("Protected file %r not found" % filename)
+        if errors:
+            msg = os.linesep.join(errors)
+    return (valid, msg)
 
 
 def tar_add_stringio(tar, string_io, name):
