import os
import subprocess
import tarfile

import click
from io import BytesIO

from .. import settings
from ..utils import (
    dev_null, tar_add_bytesio, get_package_version, create_temp_dir,
    tar_add_stringio, get_bytes_io, get_string_io, get_subprocess_env,
)
from ..validators.addon import validate_addon

from .common import add_meta_files


def package_addon(path):
    temp_dir = create_temp_dir()
    with dev_null() as devnull:
        subprocess.check_call(
<<<<<<< HEAD
            ['python', 'setup.py', 'sdist', '-d', temp_dir],
            cwd=path, stdout=devnull, env=get_subprocess_env(),
=======
            ['python', 'setup.py', 'sdist', '-d', temp_dir, '--format=gztar'],
            cwd=path, stdout=devnull,
>>>>>>> 4c6f0e00
        )
    for filename in os.listdir(temp_dir):
        if filename.endswith('.tar.gz'):
            return os.path.join(temp_dir, filename)

    raise click.ClickException('Packaged addon could not be found')


def add_addon_meta_files(tar, path):
    # aldryn_config.py
    try:
        with open(os.path.join(path, 'aldryn_config.py')) as fobj:
            tar_add_bytesio(tar, BytesIO(fobj.read()), 'aldryn_config.py')
    except (OSError, IOError):
        click.secho(
            'Warning: Divio Cloud config file \'aldryn_config.py\' not found. '
            'Your app will not have any configurable settings.',
            fg='yellow'
        )

    # version
    tar_add_stringio(tar, get_string_io(get_package_version(path)), 'VERSION')


def create_addon_archive(path):
    data = get_bytes_io()

    with tarfile.open(mode='w:gz', fileobj=data) as tar:
        add_meta_files(tar, path, settings.ADDON_CONFIG_FILENAME)
        add_addon_meta_files(tar, path)
        packaged_addon = package_addon(path)
        tar.add(packaged_addon, arcname='package.tar.gz')

    data.seek(0)
    return data


def upload_addon(client, path=None):
    path = path or '.'
    validate_addon(path)
    archive_obj = create_addon_archive(path)
    return client.upload_addon(archive_obj)<|MERGE_RESOLUTION|>--- conflicted
+++ resolved
@@ -19,13 +19,8 @@
     temp_dir = create_temp_dir()
     with dev_null() as devnull:
         subprocess.check_call(
-<<<<<<< HEAD
-            ['python', 'setup.py', 'sdist', '-d', temp_dir],
+            ['python', 'setup.py', 'sdist', '-d', temp_dir, '--format=gztar'],
             cwd=path, stdout=devnull, env=get_subprocess_env(),
-=======
-            ['python', 'setup.py', 'sdist', '-d', temp_dir, '--format=gztar'],
-            cwd=path, stdout=devnull,
->>>>>>> 4c6f0e00
         )
     for filename in os.listdir(temp_dir):
         if filename.endswith('.tar.gz'):
