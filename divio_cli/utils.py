import io
import json
import os
import platform
import shutil
import subprocess
import sys
import tarfile
import tempfile
from contextlib import contextmanager
from math import log
from urllib.parse import urljoin

import click
import requests
from packaging import version
from tabulate import tabulate

from divio_cli.exceptions import DivioException, EnvironmentDoesNotExist

from . import __version__


ALDRYN_DEFAULT_BRANCH_NAME = "develop"


def hr(char="-", width=None, **kwargs):
    if width is None:
        width = shutil.get_terminal_size()[0]
    click.secho(char * width, **kwargs)


def table(data, headers, **kwargs):
    return tabulate(data, headers, **kwargs)


def get_package_version(path):
    return check_output(["python", "setup.py", "--version"], cwd=path).strip()


@contextmanager
def dev_null():
    with open(os.devnull, "wb") as devnull:
        yield devnull


@contextmanager
def silence_stderr():
    with dev_null() as devnull:
        with redirect_stderr(devnull):
            yield


@contextmanager
def redirect_stderr(new_stream):
    original_stream = sys.stderr
    sys.stderr = new_stream
    try:
        yield
    finally:
        sys.stderr = original_stream


def is_wsl():
    return "microsoft-standard" in platform.uname().release


def launch_url(url, wait=False):
    """
    Use this instead of `click.launch()` so that it sets `wait` correctly
    for WSL.
    See also: https://github.com/pallets/click/issues/2154
    """
    if is_wsl():
        wait = True
    click.launch(url, wait)


def create_temp_dir():
    return tempfile.mkdtemp(prefix="tmp_divio_cli_")


def tar_add_stringio(tar, string_io, name):
    bytes_io = io.BytesIO(string_io.getvalue().encode())
    return tar_add_bytesio(tar, bytes_io, name)


def tar_add_bytesio(tar, bytes_io, name):
    info = tarfile.TarInfo(name=name)
    bytes_io.seek(0, os.SEEK_END)
    info.size = bytes_io.tell()
    bytes_io.seek(0)
    tar.addfile(tarinfo=info, fileobj=bytes_io)


def get_subprocess_env():
    env = dict(os.environ)
    try:
        # See the following link for details
        # https://github.com/pyinstaller/pyinstaller/blob/master/doc/runtime-information.rst#ld_library_path--libpath-considerations
        env["LD_LIBRARY_PATH"] = env.pop("LD_LIBRARY_PATH_ORIG")
    except KeyError:
        pass
    return env


def execute(func, *popenargs, **kwargs):
    if "env" not in kwargs:
        kwargs["env"] = get_subprocess_env()
    catch = kwargs.pop("catch", True)
    if kwargs.pop("silent", False):
        if "stdout" not in kwargs:
            kwargs["stdout"] = open(os.devnull, "w")
            if not is_windows():
                # close file descriptor devnull after exit
                # unfortunately, close_fds is not supported on Windows
                # platforms if you redirect stdin/stdout/stderr
                # => http://svn.python.org/projects/python/
                #    branches/py3k/Lib/subprocess.py
                kwargs["close_fds"] = True
        if "stderr" not in kwargs:
            kwargs["stderr"] = subprocess.STDOUT
    try:
        return func(*popenargs, **kwargs)
    except subprocess.CalledProcessError as exc:
        if not catch:
            raise
        output = (
            "There was an error trying to run a command. This is most likely",
            "not an issue with divio-cli, but the called program itself.",
            "Try checking the output of the command above.",
            "The command was:",
            "  {command}".format(command=" ".join(exc.cmd)),
        )
        hr(
            fg="red",
            err=True,
        )
        raise DivioException(os.linesep.join(output))


def check_call(*popenargs, **kwargs):
    return execute(subprocess.check_call, *popenargs, **kwargs)


def check_output(*popenargs, **kwargs):
    return execute(subprocess.check_output, *popenargs, **kwargs).decode()


def open_application_cloud_site(client, application_id, environment):
    try:
<<<<<<< HEAD
        env = client.get_environment_by_application(
            application_id, environment
        )
    except IndexError:
        click.secho(
            "Environment with the name '{}' does not exist.".format(
                environment
            ),
            fg="red",
            err=True,
        )
        sys.exit(1)
    url = env.get("deployed_url")
=======
        url = project_data[f"{environment}_status"]["site_url"]
    except KeyError:
        raise EnvironmentDoesNotExist(environment)
>>>>>>> dc199a99
    if url:
        launch_url(url)
    else:
        click.secho(f"No {environment} environment deployed yet.", fg="yellow")


def get_cp_url(client, application_id, zone, section="dashboard"):
    project_data = client.get_project(application_id)

    organisation = project_data["organisation"]
    application = project_data["uuid"]

    url = f"https://control.{zone}/o/{organisation}/app/{application}/"

    if section != "dashboard":
        url = urljoin(url, section)

    return url


def is_windows():
    return sys.platform == "win32"


unit_list = list(
    zip(["bytes", "kB", "MB", "GB", "TB", "PB"], [0, 0, 1, 2, 2, 2])
)


def pretty_size(num):
    """Human friendly file size"""
    # http://stackoverflow.com/a/10171475
    if num > 1:
        exponent = min(int(log(num, 1024)), len(unit_list) - 1)
        quotient = float(num) / 1024**exponent
        unit, num_decimals = unit_list[exponent]
        format_string = "{:.%sf} {}" % num_decimals
        return format_string.format(quotient, unit)
    elif num == 0:
        return "0 bytes"
    elif num == 1:
        return "1 byte"
    return None


def get_size(start_path):
    """
    Get size of the file or directory specified by start_path in bytes.

    If ``start_path`` points to a file - get it's size, if it points to a
    directory - calculate total size of all the files within it
    (including subdirectories).
    """
    # http://stackoverflow.com/a/1392549/176490

    if os.path.isfile(start_path):
        return os.path.getsize(start_path)

    total_size = 0
    for dirpath, _dirnames, filenames in os.walk(start_path):
        for filename in filenames:
            fp = os.path.join(dirpath, filename)
            total_size += os.path.getsize(fp)
    return total_size


def get_latest_version_from_pypi():
    try:
        response = requests.get("https://pypi.python.org/pypi/divio-cli/json")
        response.raise_for_status()
        newest_version = version.parse(response.json()["info"]["version"])
        return newest_version, None
    except requests.RequestException as exc:
        return False, exc
    except (KeyError, ValueError):
        return False, None


def get_git_commit():
    script_home = os.path.dirname(__file__)
    git_dir = os.path.join(script_home, "..", ".git")
    if os.path.exists(git_dir):
        try:
            return (
                subprocess.check_output(
                    [
                        "git",
                        "--git-dir",
                        git_dir,
                        "rev-parse",
                        "--short",
                        "HEAD",
                    ],
                    env=get_subprocess_env(),
                )
                .strip()
                .decode("utf-8")
            )
        except Exception:
            return None
    return None


def get_git_checked_branch():
    try:
        return (
            subprocess.check_output(
                ["git", "rev-parse", "--abbrev-ref", "HEAD"],
                env=get_subprocess_env(),
            )
            .strip()
            .decode("utf-8")
        )
    except subprocess.CalledProcessError:
        return ALDRYN_DEFAULT_BRANCH_NAME


def get_user_agent():
    revision = get_git_commit()
    if revision:
        client = f"divio-cli/{__version__}-{revision}"
    else:
        client = f"divio-cli/{__version__}"

    os_identifier = f"{platform.system()}/{platform.release()}"
    python = f"{platform.python_implementation()}/{platform.python_version()}"
    return f"{client} ({os_identifier}; {python})"


def download_file(url, directory=None, filename=None):
    response = requests.get(url, stream=True)

    dump_path = os.path.join(
        directory or create_temp_dir(), filename or "data.tar.gz"
    )

    with open(dump_path, "wb") as f:
        for chunk in response.iter_content(chunk_size=1024):
            if chunk:  # filter out keep-alive new chunks
                f.write(chunk)
                f.flush()
    return dump_path


def json_dumps_unicode(d, **kwargs):
    return json.dumps(d, ensure_ascii=False, **kwargs).encode("utf-8")


class Map(dict):
    """
    A dictionary which also allows accessing values by dot notation.
    Example:
    m = Map({'first_name': 'Eduardo'}, last_name='Pool', age=24, sports=['Soccer'])
    """

    def __init__(self, *args, **kwargs):
        super().__init__(*args, **kwargs)
        for arg in args:
            if isinstance(arg, dict):
                for k, v in arg.iteritems():
                    self[k] = v

        if kwargs:
            for k, v in kwargs.iteritems():
                self[k] = v

    def __getattr__(self, attr):
        return self.get(attr)

    def __setattr__(self, key, value):
        self.__setitem__(key, value)

    def __setitem__(self, key, value):
        super().__setitem__(key, value)
        self.__dict__.update({key: value})

    def __delattr__(self, item):
        self.__delitem__(item)

    def __delitem__(self, key):
        super().__delitem__(key)
        del self.__dict__[key]


def split(delimiters, string, maxsplit=0):
    import re

    regexPattern = "|".join(map(re.escape, delimiters))
    return re.split(regexPattern, string, maxsplit=maxsplit)


def get_local_git_remotes():
    a = check_output(["git", "remote", "-v"])

    ret = []
    for line in a.splitlines():
        name, url, method = split(["\t", " "], line)
        ret.append(url)
    return ret


def needs_legacy_migration():
    try:
        check_output(["command", "-v", "start"], catch=False)
        return True
    except Exception:
        return False


def echo_large_content(content, ctx):
    if ctx.pager:
        click.echo_via_pager(content)
    else:
        click.echo(content)


def json_response_request_paginate(
    request, session, limit_results, params=None, url_kwargs=None
):
    if url_kwargs is None:
        url_kwargs = {}
    if params is None:
        params = {}
    if limit_results is not None and limit_results < 1:
        raise DivioException(
            "The maximum number of results cannot be lower than 1. "
            "Please adjust the --limit option accordingly."
        )

    params.update({"page_size": limit_results})
    try:
        response = request(session, params=params, url_kwargs=url_kwargs)()
        count_total_results = response["count"]
        results = []
        messages = []
        while True:
            results += response["results"]
            next_page = response.get("next")

            if not limit_results and not next_page:
                break

            if limit_results and (
                not next_page or len(results) >= limit_results
            ):
                if limit_results < count_total_results:
                    messages.append(
                        f"There were {count_total_results} results available, "
                        f"but the limit is currently set at {limit_results}. "
                        "Adjust the --limit option for more."
                    )
                break
            response = request(
                session,
                url=next_page,
            )()
    except (KeyError, json.decoder.JSONDecodeError):
        raise DivioException("Error establishing connection.")

    return results, messages


def clean_table_cell(d: dict, key: str):
    """
    Transforming data as needed to resolve tabulate library bugs
    concering strings to boolean transformation and None values
    while limiting a column width in which those data exist.
    """

    # Retrieving as such is necessary to represent
    # None values as an empty cell in table format.
    # The empty string fixes a bug with None values and maxcolwidths.
    v = d.get(key, "")
    # These strings need to be converted in booleans due to
    # a bug when specifying maxcolwidths on table format.
    if v == "True":
        return True
    if v == "False":
        return False
    return v


def echo_environment_variables_as_txt(
    results, ctx, all_environments, environment, variable_name=None
):
    content = ""
    for result in results:
        result_content = []
        for row in result["environment_variables"]:
            if not row["is_sensitive"]:
                result_content.append(f"{row['name']}={row['value']}\n")
        if result_content:
            result_title = f"Environment: {result['environment']} ({result['environment_uuid']})"
            result_content.insert(
                0, f"{result_title}\n{'-'*len(result_title)}\n"
            )
            result_content.append("\n\n")

        content += "".join(result_content)

    if content:
        echo_large_content(content.strip("\n"), ctx=ctx)
    else:
        if variable_name:
            click.secho(
                (
                    f"No environment variable named {variable_name!r} found for this application."
                    if all_environments
                    else f"No environment variable named {variable_name!r} found for {environment!r} environment."
                ),
                fg="yellow",
            )
        else:
            click.secho(
                (
                    "No environment variables found for this application."
                    if all_environments
                    else f"No environment variables found for {environment!r} environment."
                ),
                fg="yellow",
            )

    click.secho(
        "\nSensitive environment variables are not included in this view.",
        fg="yellow",
    )<|MERGE_RESOLUTION|>--- conflicted
+++ resolved
@@ -149,25 +149,12 @@
 
 def open_application_cloud_site(client, application_id, environment):
     try:
-<<<<<<< HEAD
         env = client.get_environment_by_application(
             application_id, environment
         )
-    except IndexError:
-        click.secho(
-            "Environment with the name '{}' does not exist.".format(
-                environment
-            ),
-            fg="red",
-            err=True,
-        )
-        sys.exit(1)
-    url = env.get("deployed_url")
-=======
-        url = project_data[f"{environment}_status"]["site_url"]
+        url = env[f"{environment}_status"]["site_url"]
     except KeyError:
         raise EnvironmentDoesNotExist(environment)
->>>>>>> dc199a99
     if url:
         launch_url(url)
     else:
