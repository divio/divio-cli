import json
import os
import re
import shutil
import stat
import subprocess
import sys
import tarfile
from time import sleep, time

import click
import requests

from divio_cli.utils import get_local_git_remotes

from . import utils
from .. import settings
from ..cloud import get_aldryn_host
from ..utils import (
    check_call,
    check_output,
    download_file,
    get_size,
    get_subprocess_env,
    is_windows,
    pretty_size,
)


DEFAULT_GIT_HOST = "git@git.{aldryn_host}"
GIT_CLONE_URL = "{git_host}:{project_slug}.git"


DEFAULT_DUMP_FILENAME = "local_db.sql"
DEFAULT_SERVICE_PREFIX = "DEFAULT"


def get_git_host():
    git_host = os.environ.get("ALDRYN_GIT_HOST")
    if git_host:
        click.secho("Using custom git host {}\n".format(git_host), fg="yellow")
    else:
        git_host = DEFAULT_GIT_HOST.format(aldryn_host=get_aldryn_host())
    return git_host


def get_git_clone_url(slug, website_id, client):
    remote_dsn = client.get_repository_dsn(website_id)
    # if we could get a remote_dsn, us it! Otherwise, its probably a default git setup
    if remote_dsn:
        return remote_dsn
    return GIT_CLONE_URL.format(git_host=get_git_host(), project_slug=slug)


def clone_project(website_slug, path, client):
    click.secho("\ncloning project repository", fg="green")
    website_id = client.get_website_id_for_slug(website_slug)

    website_git_url = get_git_clone_url(
        website_slug, website_id, client=client
    )
    clone_args = ["git", "clone", website_git_url]
    if path:
        clone_args.append(path)

    check_call(clone_args)


def configure_project(website_slug, path, client):
    website_id = client.get_website_id_for_slug(website_slug)

    # Detect old style or invalid projects
    compose_config = os.path.join(path, "docker-compose.yml")
    if not os.path.isfile(compose_config):
<<<<<<< HEAD
        click.secho("Warning: Could not find a 'docker-compose.yml' file.", fg="red")
=======
        raise click.ClickException(
            "Could not find a valid 'docker-compose.yml' file."
        )
>>>>>>> 18b10779

    # create configuration file
    website_data = {"id": website_id, "slug": website_slug}
    if os.path.exists(os.path.join(path, settings.ALDRYN_DOT_FILE)):
        path = os.path.join(path, settings.ALDRYN_DOT_FILE)
    else:
        path = os.path.join(path, settings.DIVIO_DOT_FILE)

    # Create folders if they don't exist yet.
    if not os.path.exists(os.path.dirname(path)):
        try:
            os.makedirs(os.path.dirname(path))
        except OSError as exc: # Guard against race condition
            if exc.errno != errno.EEXIST:
                raise

    if not os.path.isdir(os.path.dirname(path)):
        raise click.ClickException("{} is not a directory".format(os.path.dirname(path)))

    # Write the file
    with open(path, "w+") as fh:
        json.dump(website_data, fh, indent=4)
    

def setup_website_containers(client, stage, path, prefix=DEFAULT_SERVICE_PREFIX):
    try:
        docker_compose = utils.get_docker_compose_cmd(path)
    except RuntimeError:
        # Docker-compose does not exist
        click.secho("Warning: docker-compose.yml does not exist. Will continue without...")
        return 
    docker_compose_config = utils.DockerComposeConfig(docker_compose)

    if docker_compose_config.has_service("db") or docker_compose_config.has_service("database_{}".format(prefix).lower()) :
        has_db_service = True
        existing_db_container_id = utils.get_db_container_id(
            path=path, raise_on_missing=False
        )
    else:
        has_db_service = False
        existing_db_container_id = None

    # stop all running containers for project
    check_call(docker_compose("stop"))

    # pull docker images
    click.secho("downloading remote docker images", fg="green")
    check_call(docker_compose("pull"))

    # build docker images
    click.secho("building local docker images", fg="green")
    check_call(docker_compose("build"))

    if existing_db_container_id:
        click.secho("removing old database container", fg="green")
        if docker_compose_config.has_service("database_default"):
            check_call(docker_compose("stop", "database_default"), catch=False)
            check_call(docker_compose("rm", "-f", "database_default"), catch=False)
        else:
            check_call(docker_compose("stop", "db"))
            check_call(docker_compose("rm", "-f", "db"))

    if has_db_service:
        click.secho("creating new database container", fg="green")

        db_type = utils.get_db_type(prefix, path=path)
        
        ImportRemoteDatabase(client=client, stage=stage, path=path, prefix=prefix, db_type=db_type)()

        click.secho("syncing and migrating database", fg="green")

        if is_windows():
            # interactive mode is not yet supported with docker-compose
            # on windows. that's why we have to call it as daemon
            # and just wait a sane time
            check_call(docker_compose("run", "-d", "web", "start", "migrate"))
            sleep(30)
        else:
            check_call(docker_compose("run", "web", "/bin/bash","-c", "sleep 5; start migrate"))


def create_workspace(
    client, website_slug, stage, path=None, force_overwrite=False
):
    click.secho("Creating workspace", fg="green")

    path = os.path.abspath(
        os.path.join(path, website_slug) if path else website_slug
    )

    if os.path.exists(path) and (not os.path.isdir(path) or os.listdir(path)):
        if force_overwrite or click.confirm(
            "The path {} already exists and is not an empty directory. "
            "Do you want to remove it and continue?".format(path)
        ):
            if os.path.isdir(path):

                def del_rw(action, name, exc):
                    os.chmod(name, stat.S_IWRITE)
                    os.remove(name)

                shutil.rmtree(path, onerror=del_rw)
            else:
                os.remove(path)
        else:
            click.secho("Aborting", fg="red")
            sys.exit(1)

    # clone git project
    clone_project(website_slug=website_slug, path=path, client=client)

    # check for new baseproject + add configuration file
    configure_project(website_slug=website_slug, path=path, client=client)

    # setup docker website containers
    setup_website_containers(client=client, stage=stage, path=path)

    # download media files
    pull_media(client=client, stage=stage, path=path)

    instructions = (
        "Your workspace is setup and ready to start.",
        "",
        "For Desktop Application:",
        " - click on the 'Start' button",
        "",
        "For Terminal:",
        " - change directory to '{}'".format(path),
        " - run 'divio project up'",
    )

    click.secho("\n\n{}".format(os.linesep.join(instructions)), fg="green")


class DatabaseImportBase(object):
    restore_commands = {
        "fsm-postgres":{
            "sql": "psql -U postgres db < {}",
            "binary": (
                "pg_restore -U postgres --dbname=db -n public "
                "--no-owner --exit-on-error {}"
            ),
            "archived-binary": (
                "tar -xzOf {}"
                " | pg_restore -U postgres --dbname=db -n public "
                "--no-owner --exit-on-error"
            ),
        },
        "fsm-mysql":{
            "sql": "mysql db < {}",
            "binary": "mysql db --binary-mode=1 < {}",
            "archived-binary": "tar -xzOf {}| mysql db --binary-mode=1"
        }
    } 

    def __init__(self, *args, **kwargs):
        super(DatabaseImportBase, self).__init__()
        self.client = kwargs.pop("client")
        self.prefix = kwargs.pop("prefix")
        self.db_type = kwargs.pop("db_type")
        
        self.path = kwargs.pop("path", None) or utils.get_project_home()
        self.website_id = utils.get_aldryn_project_settings(self.path)["id"]
        self.website_slug = utils.get_aldryn_project_settings(self.path)[
            "slug"
        ]
        try:
            self.docker_compose = utils.get_docker_compose_cmd(self.path)
        except RuntimeError:
            self.docker_compose = None 
        self.database_extensions = self.get_active_db_extensions()
        self.start_time = time()

    def __call__(self, *args, **kwargs):
        return self.run()

    def setup(self):
        raise NotImplementedError

    def run(self):
        self.setup()
        self.prepare_db_server()
        if self.db_dump_path:
            # Only restore if we have something to restore
            self.restore_db()
        self.finish()

    def get_active_db_extensions(self):
        project_settings = utils.get_aldryn_project_settings(self.path)
        default_db_extensions = ["hstore", "postgis"]

        if "db_extensions" in project_settings:
            if not isinstance(project_settings["db_extensions"], list):
                raise click.ClickException(
                    'Divio configuration file contains invalid "db_extensions" value. '
                    "It should contain a list of extensions, for instance: {}".format(default_db_extensions
                    )
                )
            return project_settings["db_extensions"]
        else:
            return default_db_extensions

    def prepare_db_server_postgres(self, db_container_id, start_wait):
        for attempt in range(10):
            try:
                check_call(
                    [
                        "docker",
                        "exec",
                        db_container_id,
                        "ls",
                        "/var/run/postgresql/.s.PGSQL.5432",
                    ],
                    catch=False,
                    silent=True,
                )
            except subprocess.CalledProcessError:
                sleep(5)
            else:
                break
        else:
            click.secho(
                "Couldn't connect to database container. "
                "Database server may not have started.",
                fg="red",
            )
            sys.exit(1)
        click.echo(" [{}s]".format(int(time() - start_wait)))

        # drop any existing connections
        check_call(
            [
                "docker",
                "exec",
                db_container_id,
                "psql",
                "-U",
                "postgres",
                "-c",
                "SELECT pg_terminate_backend(pg_stat_activity.pid) "
                "FROM   pg_stat_activity "
                "WHERE  pg_stat_activity.datname = 'db' "
                "  AND  pid <> pg_backend_pid();",
            ],
            silent=True,
        )
        # sometimes postgres takes a while to drop the connections
        sleep(5)

        click.secho(" ---> Removing local database", nl=False)
        start_remove = time()
        # create empty db
        subprocess.call(
            [
                "docker",
                "exec",
                db_container_id,
                "dropdb",
                "-U",
                "postgres",
                "db",
                "--if-exists",
            ],
            env=get_subprocess_env(),
        )  # TODO: silence me

        click.echo(" [{}s]".format(int(time() - start_remove)))

    def prepare_db_server_mysql(self, db_container_id, start_wait):
        for attempt in range(10):
            try:
                check_call(
                    [
                        "docker",
                        "exec",
                        db_container_id,
                        "/bin/bash",
                        "-c",
                        "mysql --user=root  --execute \"SHOW DATABASES;\"",
                    ],
                    catch=False,
                    silent=True,
                )
            except subprocess.CalledProcessError:
                sleep(5)
            else:
                break
        else:
            click.secho(
                "Couldn't connect to database container. "
                "Database server may not have started.",
                fg="red",
            )
            sys.exit(1)
        click.echo(" [{}s]".format(int(time() - start_wait)))

    def prepare_db_server(self):
        utils.start_database_server(self.docker_compose, prefix=self.prefix)

        click.secho(" ---> Waiting for local database server", nl=False)

        db_container_id = utils.get_db_container_id(self.path, prefix=self.prefix)

        start_wait = time()
        # check for postgres in db container to start

        # sleep 10 seconds initially because the server is quickly
        # available during startup, but will go down again to
        # create the initial database. We're giving the database a head start
        sleep(10)

        if self.db_type == "fsm-postgres":
           self.prepare_db_server_postgres(db_container_id, start_wait) 
        elif self.db_type == "fsm-mysql":
           self.prepare_db_server_mysql(db_container_id, start_wait)
        else:
            click.secho("db type not known")
            sys.exit(1)

    def get_db_restore_command(self, db_type):
        raise NotImplementedError

    def restore_db_postgres(self, db_container_id):
        restore_command = self.get_db_restore_command(self.db_type)
        # Create db
        check_call(
            [
                "docker",
                "exec",
                db_container_id,
                "createdb",
                "-U",
                "postgres",
                "db",
            ]
        )

        if self.database_extensions:
            available_extensions = check_output(
                [
                    "docker",
                    "exec",
                    db_container_id,
                    "psql",
                    "-U",
                    "postgres",
                    "--dbname=postgres",
                    "-c",
                    "SELECT name FROM pg_catalog.pg_available_extensions",
                ]
            )

            # TODO: solve extensions in a generic way in
            # harmony with server side db-api
            click.echo("")
            for extension in self.database_extensions:
                if extension in available_extensions:
                    click.echo(
                        "      Enabling extension: {}".format(extension)
                    )
                    check_call(
                        [
                            "docker",
                            "exec",
                            db_container_id,
                            "psql",
                            "-U",
                            "postgres",
                            "--dbname=db",
                            "-c",
                            "CREATE EXTENSION IF NOT EXISTS {};".format(
                                extension
                            ),
                        ],
                        silent=True,
                    )

        # TODO: use same dump-type detection like server side on db-api
        try:
            subprocess.call(
                (
                    "docker",
                    "exec",
                    db_container_id,
                    "/bin/bash",
                    "-c",
                    restore_command,
                ),
                env=get_subprocess_env(),
            )
        except subprocess.CalledProcessError:
            pass

    def restore_db_mysql(self, db_container_id):
        restore_command = self.get_db_restore_command(self.db_type)

        check_call(
            [
                "docker",
                "exec",
                db_container_id,
                "/bin/bash",
                "-c",
                "mysql -u root --execute='CREATE DATABASE db;' > /dev/null 2>&1 | true",
            ]
        )

        check_call(
            (
                "docker",
                "exec",
                db_container_id,
                "/bin/bash",
                "-c",
                restore_command,
            ),
            env=get_subprocess_env(),
        )

    def restore_db(self):
        click.secho(" ---> Importing database", nl=False)
        start_import = time()

        db_container_id = utils.get_db_container_id(self.path, prefix=self.prefix)

        if self.db_type == "fsm-postgres":
            self.restore_db_postgres(db_container_id)
        elif self.db_type == "fsm-mysql":
            self.restore_db_mysql(db_container_id)
        else:
            click.secho("db type not known")
            sys.exit(1)
        click.echo("\n      [{}s]".format(int(time() - start_import)))
       

    def finish(self):
        click.secho("Done", fg="green", nl=False)
        click.echo(" [{}s]".format(int(time() - self.start_time)))


class ImportLocalDatabase(DatabaseImportBase):
    def __init__(self, *args, **kwargs):
        self.custom_dump_path = kwargs.pop("custom_dump_path")
        super(ImportLocalDatabase, self).__init__(*args, **kwargs)

    def setup(self):
        click.secho(
            " ===> Loading database dump {} into local {} database".format(
                self.custom_dump_path, self.prefix
            )
        )
        db_container_id = utils.get_db_container_id(self.path, prefix=self.prefix)

        start_copy = time()

        click.secho(" ---> Copying dump into container", nl=False)
        check_call(
            [
                "docker",
                "cp",
                self.custom_dump_path,
                "{}:/tmp/dump".format(db_container_id),
            ],
            catch=False,
            silent=True,
        )
        click.echo(" [{}s]".format(int(time() - start_copy)))
        self.db_dump_path = "/tmp/dump"

    def get_db_restore_command(self, db_type):
        if self.custom_dump_path.endswith("sql"):
            kind = "sql"
        else:
            kind = "binary"
        return self.restore_commands[db_type][kind].format(self.db_dump_path)


class ImportRemoteDatabase(DatabaseImportBase):
    def __init__(self, *args, **kwargs):
        super(ImportRemoteDatabase, self).__init__(*args, **kwargs)
        self.stage = kwargs.pop("stage", None)
        self.remote_id = kwargs.pop("remote_id", None) or self.website_id
        remote_project_name = (
            self.website_slug
            if self.remote_id == self.website_id
            else "Project {}".format(self.remote_id)
        )
        click.secho(
            " ===> Pulling database from {} {} environment".format(
                remote_project_name, self.stage
            )
        )

    def setup(self):
        click.secho(" ---> Preparing download ", nl=False)
        start_preparation = time()
        response = (
            self.client.download_db_request(self.remote_id, self.stage, self.prefix) or {}
        )
        progress_url = response.get("progress_url")
        if not progress_url:
            click.secho(" error!", fg="red")
            sys.exit(1)
        progress = {"success": None}
        while progress.get("success") is None:
            sleep(2)
            progress = self.client.download_db_progress(url=progress_url)
        if not progress.get("success"):
            click.secho(" error!", fg="red")
            click.secho(progress.get("result") or "")
            sys.exit(1)
        download_url = progress.get("result") or None
        click.echo(" [{}s]".format(int(time() - start_preparation)))

        click.secho(" ---> Downloading database", nl=False)
        start_download = time()
        if download_url:
            db_dump_path = download_file(download_url, directory=self.path)
            click.echo(" [{}s]".format(int(time() - start_download)))
            # strip path from dump_path for use in the docker container
            self.db_dump_path = "/app/{}".format(
                db_dump_path.replace(self.path, "")
            )
        else:
            click.secho(" -> empty")
            self.db_dump_path = None

    def get_db_restore_command(self, db_type):
        cmd = self.restore_commands[db_type]["archived-binary"]
        return cmd.format(self.db_dump_path)


def pull_media(client, stage, remote_id=None, path=None):
    project_home = utils.get_project_home(path)
    website_id = utils.get_aldryn_project_settings(project_home)["id"]
    website_slug = utils.get_aldryn_project_settings(project_home)["slug"]
    remote_id = remote_id or website_id
    remote_project_name = (
        website_slug
        if remote_id == website_id
        else "Project {}".format(remote_id)
    )
    try:
        docker_compose = utils.get_docker_compose_cmd(project_home)
    except RuntimeError:
        # Docker-compose does not exist
        click.secho("Warning: docker-compose.yml does not exist. Can not handle media without!", fg="red")
        return
 
    docker_compose_config = utils.DockerComposeConfig(docker_compose)

    local_data_folder = os.path.join(project_home, "data")
    remote_data_folder = "/data"

    if not docker_compose_config.has_volume_mount("web", remote_data_folder):
        click.secho("No mount for /data folder found")
        return

    click.secho(
        " ===> Pulling media files from {} {} environment".format(
            remote_project_name, stage
        )
    )
    start_time = time()
    click.secho(" ---> Preparing download ", nl=False)
    start_preparation = time()
    response = client.download_media_request(remote_id, stage) or {}
    progress_url = response.get("progress_url")
    if not progress_url:
        click.secho(" error!", fg="red")
        sys.exit(1)

    progress = {"success": None}
    while progress.get("success") is None:
        sleep(2)
        progress = client.download_media_progress(url=progress_url)
    if not progress.get("success"):
        click.secho(" error!", fg="red")
        click.secho(progress.get("result") or "")
        sys.exit(1)
    download_url = progress.get("result") or None
    click.echo(" [{}s]".format(int(time() - start_preparation)))

    click.secho(" ---> Downloading", nl=False)
    start_download = time()
    backup_path = download_file(download_url)
    if not backup_path:
        # no backup yet, skipping
        return
    click.echo(" [{}s]".format(int(time() - start_download)))

    media_path = os.path.join(local_data_folder, "media")

    if os.path.isdir(media_path):
        start_remove = time()
        click.secho(" ---> Removing local files", nl=False)
        shutil.rmtree(media_path)
        click.echo(" [{}s]".format(int(time() - start_remove)))

    if "linux" in sys.platform:
        # On Linux, Docker typically runs as root, so files and folders
        # created from within the container will be owned by root. As a
        # workaround, make the folder permissions more permissive, to
        # allow the invoking user to create files inside it.
        check_call(
            docker_compose(
                "run",
                "--rm",
                "web",
                "chown",
                str(os.getuid()),
                remote_data_folder,
            )
        )

    click.secho(" ---> Extracting files to {}".format(media_path), nl=False)
    start_extract = time()
    with open(backup_path, "rb") as fobj:
        with tarfile.open(fileobj=fobj, mode="r:*") as media_archive:
            media_archive.extractall(path=media_path)
    os.remove(backup_path)
    click.echo(" [{}s]".format(int(time() - start_extract)))
    click.secho("Done", fg="green", nl=False)
    click.echo(" [{}s]".format(int(time() - start_time)))


def dump_database(dump_filename, db_type, prefix, archive_filename=None):
    project_home = utils.get_project_home()
    try:
        docker_compose = utils.get_docker_compose_cmd(project_home)
    except RuntimeError:
        # Docker-compose does not exist
        click.secho("Warning: docker-compose.yml does not exist. Can not handle database without!", fg="red")
        return
    docker_compose_config = utils.DockerComposeConfig(docker_compose)


    utils.start_database_server(docker_compose, prefix=prefix)

    click.secho(" ---> Dumping local database", nl=False)
    start_dump = time()
    db_container_id = utils.get_db_container_id(project_home, prefix=prefix)
    #TODO: database
    if db_type =="fsm-postgres":
        subprocess.call(
            (
                "docker",
                "exec",
                db_container_id,
                "pg_dump",
                "-U",
                "postgres",
                "-d",
                "db",
                "--no-owner",
                "--no-privileges",
                "-f",
                os.path.join("/app/", dump_filename),
            ),
            env=get_subprocess_env(),
        )

    elif db_type =="fsm-mysql":
        with open(dump_filename, "w") as f:
            subprocess.call(
                (
                    "docker",
                    "exec",
                    db_container_id,
                    "mysqldump",
                    "--user=root",
                    "--compress",
                    "db"
                ),
                env=get_subprocess_env(),
                stdout=f
            )

    else:
        click.secho("db type not known")
        sys.exit(1)


    click.echo(" [{}s]".format(int(time() - start_dump)))

    if not archive_filename:
        # archive filename not specified
        # return path to uncompressed dump
        return os.path.join(project_home, dump_filename)

    archive_path = os.path.join(project_home, archive_filename)
    sql_dump_size = os.path.getsize(dump_filename)
    click.secho(
        " ---> Compressing SQL dump ({})".format(pretty_size(sql_dump_size)),
        nl=False,
    )
    start_compress = time()
    with tarfile.open(archive_path, mode="w:gz") as tar:
        tar.add(
            os.path.join(project_home, dump_filename), arcname=dump_filename
        )
    compressed_size = os.path.getsize(archive_filename)
    click.echo(
        " {} [{}s]".format(
            pretty_size(compressed_size), int(time() - start_compress)
        )
    )


def compress_db(dump_filename, archive_filename=None, archive_wd=None):

    if not archive_filename:
        # archive filename not specified
        # return path to uncompressed dump
        return os.path.join(archive_wd, dump_filename)

    archive_path = os.path.join(archive_wd, archive_filename)
    sql_dump_size = os.path.getsize(dump_filename)
    click.secho(
        " ---> Compressing SQL dump ({})".format(pretty_size(sql_dump_size)),
        nl=False,
    )
    start_compress = time()
    with tarfile.open(archive_path, mode="w:gz") as tar:
        tar.add(os.path.join(archive_wd, dump_filename), arcname=dump_filename)
    compressed_size = os.path.getsize(archive_filename)
    click.echo(
        " {} [{}s]".format(
            pretty_size(compressed_size), int(time() - start_compress)
        )
    )


def export_db(prefix):
    dump_filename = DEFAULT_DUMP_FILENAME

    click.secho(" ===> Exporting local database {} to {}".format(prefix, dump_filename))
    start_time = time()

    project_home = utils.get_project_home()
    db_container_id = utils.get_db_container_id(project_home, prefix=prefix)
    db_type = utils.get_db_type(prefix=prefix, path=project_home)
    dump_database(dump_filename=dump_filename, db_type=db_type, prefix=prefix)

    click.secho("Done", fg="green", nl=False)
    click.echo(" [{}s]".format(int(time() - start_time)))


def push_db(client, stage, remote_id, prefix, db_type):
    project_home = utils.get_project_home()
    website_id = utils.get_aldryn_project_settings(project_home)["id"]
    dump_filename = DEFAULT_DUMP_FILENAME
    archive_filename = dump_filename.replace(".sql", ".tar.gz")
    archive_path = os.path.join(project_home, archive_filename)
    website_slug = utils.get_aldryn_project_settings(project_home)["slug"]
    remote_project_name = (
        website_slug
        if remote_id == website_id
        else "Project {}".format(remote_id)
    )

    click.secho(
        " ===> Pushing local database to {} {} environment".format(
            remote_project_name, stage
        )
    )
    start_time = time()

    dump_database(
        dump_filename=dump_filename, db_type=db_type, prefix=prefix, archive_filename=archive_filename
    )

    click.secho(" ---> Uploading", nl=False)
    start_upload = time()
    response = client.upload_db(remote_id, stage, archive_path, prefix) or {}
    click.echo(" [{}s]".format(int(time() - start_upload)))

    progress_url = response.get("progress_url")
    if not progress_url:
        click.secho(" error!", fg="red")
        sys.exit(1)

    click.secho(" ---> Processing", nl=False)
    start_processing = time()
    progress = {"success": None}
    while progress.get("success") is None:
        sleep(2)
        progress = client.upload_db_progress(url=progress_url)
    if not progress.get("success"):
        click.secho(" error!", fg="red")
        click.secho(progress.get("result") or "")
        sys.exit(1)
    click.echo(" [{}s]".format(int(time() - start_processing)))

    # clean up
    for temp_file in (dump_filename, archive_filename):
        os.remove(os.path.join(project_home, temp_file))
    click.secho("Done", fg="green", nl=False)
    click.echo(" [{}s]".format(int(time() - start_time)))


def push_local_db(client, stage, dump_filename, website_id, prefix):
    archive_wd = os.path.dirname(os.path.realpath(dump_filename))
    archive_filename = dump_filename.replace(".sql", ".tar.gz")
    archive_path = os.path.join(archive_wd, archive_filename)

    click.secho(
        " ===> Pushing local database to {} {} environment".format(
            website_id, stage
        )
    )
    start_time = time()

    compress_db(
        dump_filename=dump_filename,
        archive_filename=archive_filename,
        archive_wd=archive_wd,
    )

    click.secho(" ---> Uploading", nl=False)
    start_upload = time()
    response = client.upload_db(website_id, stage, archive_path, prefix) or {}
    click.echo(" [{}s]".format(int(time() - start_upload)))

    progress_url = response.get("progress_url")
    if not progress_url:
        click.secho(" error!", fg="red")
        sys.exit(1)

    click.secho(" ---> Processing", nl=False)
    start_processing = time()
    progress = {"success": None}
    while progress.get("success") is None:
        sleep(2)
        progress = client.upload_db_progress(url=progress_url)
    if not progress.get("success"):
        click.secho(" error!", fg="red")
        click.secho(progress.get("result") or "")
        sys.exit(1)
    click.echo(" [{}s]".format(int(time() - start_processing)))

    # clean up
    for temp_file in (dump_filename, archive_filename):
        os.remove(os.path.join(archive_wd, temp_file))
    click.secho("Done", fg="green", nl=False)
    click.echo(" [{}s]".format(int(time() - start_time)))


def push_media(client, stage, remote_id, prefix):
    project_home = utils.get_project_home()
    website_id = utils.get_aldryn_project_settings(project_home)["id"]
    archive_path = os.path.join(project_home, "local_media.tar.gz")
    website_slug = utils.get_aldryn_project_settings(project_home)["slug"]
    remote_project_name = (
        website_slug
        if remote_id == website_id
        else "Project {}".format(remote_id)
    )

    click.secho(
        " ---> Pushing local media to {} {} environment".format(
            remote_project_name, stage
        )
    )
    start_time = time()
    click.secho("Compressing local media folder", nl=False)
    uncompressed_size = 0
    start_compression = time()
    with tarfile.open(archive_path, mode="w:gz") as tar:
        media_dir = os.path.join(project_home, "data", "media")
        if os.path.isdir(media_dir):
            items = os.listdir(media_dir)
        else:
            items = []

        if not items:
            click.secho("\nError: Local media directory is empty", fg="red")
            sys.exit(1)

        for item in items:
            if item == "MANIFEST":
                # partial uploads are currently not supported
                # not including MANIFEST to do a full restore
                continue
            file_path = os.path.join(media_dir, item)
            tar.add(file_path, arcname=item)
            uncompressed_size += get_size(file_path)
        file_count = len(tar.getmembers())
    click.echo(
        " {} {} ({}) compressed to {} [{}s]".format(
            file_count,
            "files" if file_count > 1 else "file",
            pretty_size(uncompressed_size),
            pretty_size(os.path.getsize(archive_path)),
            int(time() - start_compression),
        )
    )
    click.secho("Uploading", nl=False)
    start_upload = time()
    response = client.upload_media(remote_id, stage, archive_path, prefix) or {}
    click.echo(" [{}s]".format(int(time() - start_upload)))
    progress_url = response.get("progress_url")
    if not progress_url:
        click.secho(" error!", fg="red")
        sys.exit(1)

    click.secho("Processing", nl=False)
    start_processing = time()
    progress = {"success": None}
    while progress.get("success") is None:
        sleep(2)
        progress = client.upload_media_progress(url=progress_url)
    if not progress.get("success"):
        click.secho(" error!", fg="red")
        click.secho(progress.get("result") or "")
        sys.exit(1)
    click.echo(" [{}s]".format(int(time() - start_processing)))

    # clean up
    os.remove(archive_path)
    click.secho("Done", fg="green", nl=False)
    click.echo(" [{}s]".format(int(time() - start_time)))


def update_local_project(git_branch, client, strict=False):
    """
    Makes all updates of the local project.
    """
    project_home = utils.get_project_home()
    try:
        docker_compose = utils.get_docker_compose_cmd(project_home)
    except RuntimeError:
        # Docker-compose does not exist
        docker_compose=None

    # We also check for remote repository configurations on a project update
    # to warn the user just in case something changed
    remote_dsn = client.get_repository_dsn(
        utils.get_aldryn_project_settings(utils.get_project_home())["id"]
    )

    if remote_dsn and remote_dsn not in get_local_git_remotes():
        click.secho(
            "Warning: The project has a git repository configured in the divio"
            " cloud which is not present in your local git configuration.",
            fg="red",
        )
        if strict:
            sys.exit(1)

    click.secho("Pulling changes from git remote", fg="green")
    check_call(("git", "pull", "origin", git_branch))
    if docker_compose:
        click.secho("Pulling docker images", fg="green")
        check_call(docker_compose("pull"))
        click.secho("Building local docker images", fg="green")
        check_call(docker_compose("build"))
        click.secho("syncing and migrating database", fg="green")
        if is_windows():
            # interactive mode is not yet supported with docker-compose
            # on windows. that's why we have to call it as daemon
            # and just wait a sane time
            check_call(docker_compose("run", "-d", "web", "start", "migrate"))
            sleep(30)
        else:
            check_call(docker_compose("run", "web", "start", "migrate"))


def develop_package(package, no_rebuild=False):
    """
    :param package: package name in addons-dev folder
    :param no_rebuild: skip the rebuild of the container
    """

    project_home = utils.get_project_home()
    addons_dev_dir = os.path.join(project_home, "addons-dev")

    if not os.path.isdir(os.path.join(addons_dev_dir, package)):
        raise click.ClickException(
            "Package {} could not be found in {}. Please make "
            "sure it exists and try again.".format(package, addons_dev_dir)
        )

    url_pattern = re.compile(r"(\S*/{}/\S*)".format(package))
    new_package_path = "-e /app/addons-dev/{}\n".format(package)

    # add package to requirements.in for dependencies
    requirements_file = os.path.join(project_home, "requirements.in")
    # open file with 'universal newline support'
    # https://docs.python.org/2/library/functions.html#open
    with open(requirements_file, "rU") as fh:
        addons = fh.readlines()

    replaced = False

    for counter, addon in enumerate(addons):
        if re.match(url_pattern, addon) or addon == new_package_path:
            addons[counter] = new_package_path
            replaced = True
            break

    if not replaced:
        # Not replaced, append to generated part of requirements
        for counter, addon in enumerate(addons):
            if "</INSTALLED_ADDONS>" in addon:
                addons.insert(counter, new_package_path)
                replaced = True
                break

    if not replaced:
        # fallback: generated section seems to be missing, appending
        addons.append(new_package_path)

    with open(requirements_file, "w") as fh:
        fh.writelines(addons)

    if not no_rebuild:
        # build web again
        try:
            docker_compose = utils.get_docker_compose_cmd(project_home)
            check_call(docker_compose("build", "web"))
        except RuntimeError:
            # Docker-compose does not exist
            click.echo("Can not rebuild without docker-compose.yml", fg="red")

    click.secho(
        "The package {} has been added to your local development project!".format(
            package
        )
    )


def open_project(open_browser=True):
    try:
        docker_compose = utils.get_docker_compose_cmd(utils.get_project_home())
    except RuntimeError:
        # Docker-compose does not exist
        click.secho("Warning: docker-compose.yml does not exist. Can not open project without!", fg="red")
        return
    
    CHECKING_PORT = "80"
    try:
        addr = check_output(docker_compose("port", "web", CHECKING_PORT), catch=False)
    except subprocess.CalledProcessError:
        if click.prompt(
            "Your project is not running. Do you want to start " "it now?"
        ):
            return start_project()
        return
    try:
        host, port = addr.rstrip(os.linesep).split(":")
    except ValueError:
        click.secho("Can not get port of the project. Please check `docker-compose logs` in case the project did not start correctly and please verify that a port {} is exposed.".format(CHECKING_PORT), fg="red")
        sys.exit(1)

    if host == "0.0.0.0":
        docker_host_url = os.environ.get("DOCKER_HOST")
        if docker_host_url:
            proto, host_port = os.environ.get("DOCKER_HOST").split("://")
            host = host_port.split(":")[0]

    addr = "http://{}:{}/".format(host, port)

    click.secho(
        "Your project is configured to run at {}".format(addr), fg="green"
    )

    click.secho("Waiting for project to start..", fg="green", nl=False)
    # wait 30s for runserver to startup
    seconds = 30
    for attempt in range(seconds):
        click.secho(".", fg="green", nl=False)
        try:
            requests.head(addr)
        except requests.ConnectionError:
            sleep(1)
        else:
            click.echo()
            break
    else:
        raise click.ClickException(
            "\nProject failed to start. Please run 'docker-compose logs' "
            "to get more information."
        )

    if open_browser:
        click.launch(addr)
    return addr

def configure(client):
    if click.confirm('This action will overwrite the local Divio configuration file for your project or create a new one. Do you want to continue?'):
        website_slug = click.prompt('Please enter the application slug of the local project', type=str)
        configure_project(website_slug=website_slug, path=os.getcwd(), client=client)



def start_project():
    try:
        docker_compose = utils.get_docker_compose_cmd(utils.get_project_home())
    except RuntimeError:
        # Docker-compose does not exist
        click.secho("Warning: docker-compose.yml does not exist. Can not start project without!", fg="red")
        return
    try:
        check_output(
            docker_compose("up", "-d"), catch=False, stderr=subprocess.STDOUT
        )
    except subprocess.CalledProcessError as exc:
        output = exc.output.decode()
        if "port is already allocated" in output:
            click.secho(
                "There's already another program running on this project's "
                "port. Please either stop the other program or change the "
                "port in the 'docker-compose.yml' file and try again.\n",
                fg="red",
            )
        raise click.ClickException(output)

    return open_project(open_browser=True)


def show_project_status():
    try:
        docker_compose = utils.get_docker_compose_cmd(utils.get_project_home())
        check_call(docker_compose("ps"))
    except RuntimeError:
        # Docker-compose does not exist
        click.secho("Warning: docker-compose.yml does not exist. Can not show status without!", fg="red")
        return


def stop_project():
    try:
        docker_compose = utils.get_docker_compose_cmd(utils.get_project_home())
        check_call(docker_compose("stop"))
    except RuntimeError:
        # Docker-compose does not exist
        click.secho("Warning: docker-compose.yml does not exist. Can not stop project without!", fg="red")
        return<|MERGE_RESOLUTION|>--- conflicted
+++ resolved
@@ -72,13 +72,7 @@
     # Detect old style or invalid projects
     compose_config = os.path.join(path, "docker-compose.yml")
     if not os.path.isfile(compose_config):
-<<<<<<< HEAD
         click.secho("Warning: Could not find a 'docker-compose.yml' file.", fg="red")
-=======
-        raise click.ClickException(
-            "Could not find a valid 'docker-compose.yml' file."
-        )
->>>>>>> 18b10779
 
     # create configuration file
     website_data = {"id": website_id, "slug": website_slug}
