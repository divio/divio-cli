--- conflicted
+++ resolved
@@ -255,19 +255,12 @@
 
     @functools.wraps(func)
     def read_remote_id(obj, remote_id, *args, **kwargs):
-        
         ERROR_MSG = (
             "This command requires a Divio Cloud application UUID. Please "
             "provide one with the --remote-id option or call the "
             "command from an application directory."
         )
 
-<<<<<<< HEAD
-        if remote_id and remote_id.isdigit():
-            # Returning application UUID directly
-            # TODO: fixure out the uuid from the id
-            raise NotImplemented("IDs are not supported")
-=======
         if remote_id and not remote_id.isdigit():
             # If it's not a digit, its probably a UUID. Try to retrieve a ID from the UUID.
 
@@ -285,7 +278,6 @@
                 raise DivioException(
                     "Unable to retrieve application via UUID."
                 )
->>>>>>> dc199a99
 
         if not remote_id:
             try:
@@ -298,13 +290,8 @@
                 raise DivioException(ERROR_MSG)
             else:
                 if not remote_id:
-<<<<<<< HEAD
-                    raise click.ClickException(ERROR_MSG)
-        return func(obj, remote_id, *args, **kwargs)
-=======
                     raise DivioException(ERROR_MSG)
         return func(obj, int(remote_id), *args, **kwargs)
->>>>>>> dc199a99
 
     return click.option(
         "--remote-id",
