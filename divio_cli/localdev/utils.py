--- conflicted
+++ resolved
@@ -12,17 +12,11 @@
 import subprocess
 
 DOT_ALDRYN_FILE_NOT_FOUND = (
-<<<<<<< HEAD
     "Divio Cloud configuration file '{}' or '{}' could not be found!\n"
-    "Please make sure you're in a Divio Cloud project folder and the "
-    "file exists.".format(settings.ALDRYN_DOT_FILE, settings.DIVIO_DOT_FILE)
-=======
-    "Divio Cloud configuration file '{}' could not be found!\n"
     "Please make sure you're in a Divio Cloud project folder and the "
     "file exists.\n\n"
     "You can create a new configuration file for an existing project "
-    "with the `divio project configure` command.".format(settings.ALDRYN_DOT_FILE)
->>>>>>> 82366f2a
+    "with the `divio project configure` command.".format(settings.ALDRYN_DOT_FILE, settings.DIVIO_DOT_FILE)
 )
 
 
