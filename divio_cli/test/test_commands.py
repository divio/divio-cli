--- conflicted
+++ resolved
@@ -1,26 +1,21 @@
-<<<<<<< HEAD
 import shlex
 import subprocess
 
 import pytest
-=======
 import os
 import shutil
 from tempfile import TemporaryDirectory
 
-import pytest
 from click.testing import CliRunner
 
 from divio_cli import cli
 from divio_cli.cloud import WritableNetRC
 
->>>>>>> 0439de12
 
 NOI = "--noinput"
 DBFILE = ".divio/local_db.sql"
 
 TEST_COMMANDS_CLICK = [
-<<<<<<< HEAD
     "doctor",
     "doctor -m",
     "doctor -c login",
@@ -45,49 +40,15 @@
     "version -m",
     "regions list",
     "organisations list",
-=======
-    ["doctor"],
-    ["doctor", "-m"],
-    ["doctor", "-c", "login"],
-    ["login", "--check"],
-    ["app"],
-    ["app", "dashboard"],
-    ["app", "deploy", "test"],
-    ["app", "deploy-log"],
-    ["app", "list"],
-    ["app", "export", "db"],
-    ["app", "pull", "db"],
-    ["app", "pull", "db", "test", "mysql"],
-    ["app", "pull", "media"],
-    ["app", "push", "db", NOI, "--keep-tempfile"],  # keep for next test
-    ["app", "push", "db", NOI, "--dumpfile", DBFILE],
-    ["app", "push", "db", "test", "mysql", NOI, "--keep-tempfile"],
-    ["app", "push", "db", "test", "MYSQL", NOI, "--dumpfile", DBFILE],
-    ["app", "push", "media", NOI],
-    ["app", "logs", "test"],
-    ["app", "status"],
-    ["app", "update"],
-    ["app", "service-instances", "list"],
-    ["version"],
-    ["version", "-s"],
-    ["version", "-m"],
-    ["regions", "list"],
-    ["organisations", "list"],
->>>>>>> 0439de12
 ]
 
 
 @pytest.mark.integration()
 @pytest.mark.parametrize("command", TEST_COMMANDS_CLICK)
 def test_call_click_commands(divio_project, command):
-<<<<<<< HEAD
     exitcode = subprocess.check_call(["divio", *shlex.split(command)])
 
     assert exitcode == 0
-=======
-    runner = CliRunner()
-    result = runner.invoke(cli.cli, command)
-    assert result.exit_code == 0, result.stdout
 
 
 @pytest.mark.integration()
@@ -126,5 +87,4 @@
             assert result.exit_code == 1, result.stdout
 
         finally:
-            os.environ.pop("NETRC_PATH")
->>>>>>> 0439de12
+            os.environ.pop("NETRC_PATH")