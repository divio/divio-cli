import os
import shutil
from tempfile import TemporaryDirectory

import pytest
from click.testing import CliRunner

from divio_cli import cli
from divio_cli.cloud import WritableNetRC


NOI = "--noinput"
DBFILE = ".divio/local_db.sql"

TEST_COMMANDS_CLICK = [
    ["doctor"],
    ["doctor", "-m"],
    ["doctor", "-c", "login"],
    ["login", "--check"],
    ["app"],
    ["app", "dashboard"],
    ["app", "deploy", "test"],
    ["app", "deploy-log"],
    ["app", "list"],
    ["app", "export", "db"],
    ["app", "pull", "db"],
    ["app", "pull", "db", "test", "mysql"],
    ["app", "pull", "media"],
    ["app", "push", "db", NOI, "--keep-tempfile"],  # keep for next test
    ["app", "push", "db", NOI, "--dumpfile", DBFILE],
    ["app", "push", "db", "test", "mysql", NOI, "--keep-tempfile"],
    ["app", "push", "db", "test", "MYSQL", NOI, "--dumpfile", DBFILE],
    ["app", "push", "media", NOI],
    ["app", "logs", "test"],
    ["app", "status"],
    ["app", "update"],
    ["app", "service-instances", "list"],
    ["version"],
    ["version", "-s"],
    ["version", "-m"],
    ["regions", "list"],
    ["organisations", "list"],
]


@pytest.mark.integration()
@pytest.mark.parametrize("command", TEST_COMMANDS_CLICK)
def test_call_click_commands(divio_project, command):
    runner = CliRunner()
    result = runner.invoke(cli.cli, command)
<<<<<<< HEAD
    assert result.exit_code == 0, result.stdout
=======
    assert result.exit_code == 0


@pytest.mark.integration()
def test_logout_command(divio_project):
    """
    The logout command has to be tested separately, and using a temporary
    netrc, because the following tests require the cli to be logged in.

    This test copies the global netrc into a temporary directory, sets the
    temporary netrc globally, and then checks if the "logout" command causes
    the "login --check" command to return an exit code of 1.
    """

    with TemporaryDirectory() as temporary_directory:
        original_netrc_path = WritableNetRC.get_netrc_path()

        temporary_netrc_path = os.path.join(
            temporary_directory,
            os.path.basename(original_netrc_path),
        )

        shutil.copy(original_netrc_path, temporary_netrc_path)

        try:
            os.environ["NETRC_PATH"] = temporary_netrc_path

            runner = CliRunner()

            result = runner.invoke(cli.cli, ["login", "--check"])
            assert result.exit_code == 0, result.stdout

            result = runner.invoke(cli.cli, ["logout", "--non-interactive"])
            assert result.exit_code == 0, result.stdout

            result = runner.invoke(cli.cli, ["login", "--check"])
            assert result.exit_code == 1, result.stdout

        finally:
            os.environ.pop("NETRC_PATH")
>>>>>>> 8674381a
<|MERGE_RESOLUTION|>--- conflicted
+++ resolved
@@ -48,10 +48,7 @@
 def test_call_click_commands(divio_project, command):
     runner = CliRunner()
     result = runner.invoke(cli.cli, command)
-<<<<<<< HEAD
     assert result.exit_code == 0, result.stdout
-=======
-    assert result.exit_code == 0
 
 
 @pytest.mark.integration()
@@ -90,5 +87,4 @@
             assert result.exit_code == 1, result.stdout
 
         finally:
-            os.environ.pop("NETRC_PATH")
->>>>>>> 8674381a
+            os.environ.pop("NETRC_PATH")