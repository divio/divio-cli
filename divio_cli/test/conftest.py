--- conflicted
+++ resolved
@@ -10,12 +10,8 @@
 
 
 @pytest.fixture(scope="session")
-<<<<<<< HEAD
-def _divio_project(request, tmpdir_factory):
-=======
 def _divio_project(request, tmpdir_factory):  # noqa: PT005
 
->>>>>>> dc199a99
     test_project_name = os.getenv("TEST_PROJECT_NAME", None)
     if test_project_name is None:
         pytest.skip(
@@ -46,16 +42,12 @@
 
     print(f"Setup command: {setup_command}")  # noqa: T201
 
-<<<<<<< HEAD
     ret = subprocess.run(
-        ["divio"] + setup_command,
-=======
-    subprocess.check_call(
         ["divio", *setup_command],
->>>>>>> dc199a99
         cwd=str(tmp_folder.resolve()),
         capture_output=True,
         encoding="utf-8",
+        check=False,
     )
     # Print the output in case of error
     assert ret.returncode == 0, (ret.stderr, ret.stdout)
@@ -98,7 +90,7 @@
 
 
 @pytest.fixture(autouse=True)
-def sleepless(monkeypatch):
+def _sleepless(monkeypatch):
     # IMPORTANT: this only works if we use "import time"
     # vs "from time import sleep" in the module
     # under test
