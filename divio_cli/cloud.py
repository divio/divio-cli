--- conflicted
+++ resolved
@@ -149,7 +149,6 @@
         )
         return request()
 
-
     def get_services(self, region_uuid=None, application_uuid=None):
         kwargs = {}
 
@@ -189,28 +188,16 @@
         return request()
 
     def ssh(self, application_uuid, environment):
-        project_data = self.get_project(website_id)
-        try:
-<<<<<<< HEAD
+        self.get_project(application_uuid)
+        try:
             env = self.get_environment_by_application(
                 application_uuid, environment
             )
-        except IndexError:
-            click.secho(
-                "Environment with the name '{}' does not exist.".format(
-                    environment
-                ),
-                fg="red",
-                err=True,
-            )
-            sys.exit(1)
-        if env["last_finished_deployment"]:
-=======
-            status = project_data[f"{environment}_status"]
+
         except KeyError:
             raise EnvironmentDoesNotExist(environment)
-        if status["deployed_before"]:
->>>>>>> dc199a99
+
+        if env["last_finished_deployment"]:
             try:
                 response = api_requests.EnvironmentRequest(
                     self.session,
@@ -249,24 +236,12 @@
 
     def get_environment(self, application_uuid, environment):
         try:
-<<<<<<< HEAD
             env = self.get_environment_by_application(
                 application_uuid, environment
             )
-        except IndexError:
-            click.secho(
-                "Environment with the name '{}' does not exist.".format(
-                    environment
-                ),
-                fg="red",
-                err=True,
-            )
-            sys.exit(1)
-=======
-            status = project_data[f"{environment}_status"]
         except KeyError:
             raise EnvironmentDoesNotExist(environment)
->>>>>>> dc199a99
+
         try:
             return api_requests.EnvironmentRequest(
                 self.session,
@@ -287,7 +262,6 @@
             raise DivioException("Error establishing connection.")
 
     def show_log(self, application_uuid, environment, tail=False, utc=True):
-        print(".")
         def print_log_data(data):
             for entry in data:
                 dt = isoparse(entry["timestamp"])
@@ -309,27 +283,13 @@
                 )
 
         try:
-<<<<<<< HEAD
             env = self.get_environment_by_application(
                 application_uuid, environment
             )
-        except IndexError:
-            click.secho(
-                "Environment with the name '{}' does not exist.".format(
-                    environment
-                ),
-                fg="red",
-                err=True,
-            )
-            sys.exit(1)
-        if env["last_finished_deployment"]:
-=======
-            status = project_data[f"{environment}_status"]
         except KeyError:
             raise EnvironmentDoesNotExist(environment)
 
-        if status["deployed_before"]:
->>>>>>> dc199a99
+        if env["last_finished_deployment"]:
             try:
                 # Make the initial log request
                 response = api_requests.LogRequest(
@@ -415,15 +375,8 @@
             env = self.get_environment_by_application(
                 application_uuid, environment
             )
-        except IndexError:
-            click.secho(
-                "Environment with the name '{}' does not exist.".format(
-                    environment
-                ),
-                fg="red",
-                err=True,
-            )
-            sys.exit(1)
+        except KeyError:
+            raise EnvironmentDoesNotExist(environment)
 
         try:
             response = self.get_deployment_by_application(
@@ -440,15 +393,8 @@
                 fg="yellow",
             )
         else:
-<<<<<<< HEAD
-            click.secho(
-                "Deploying {} environment".format(environment), fg="green"
-            )
+            click.secho(f"Deploying {environment} environment", fg="green")
             deployment = self.deploy_project(env["uuid"])
-=======
-            click.secho(f"Deploying {environment} environment", fg="green")
-            self.deploy_project(website_id, environment)
->>>>>>> dc199a99
             sleep(1)
             response = self.get_deployment_by_uuid(deployment["uuid"])
         try:
@@ -491,15 +437,7 @@
                 "environment_uuid": environment_uuid,
             },
         )
-<<<<<<< HEAD
-        return request()
-=======
-        data = request()
-        try:
-            return data[environment]
-        except KeyError:
-            raise EnvironmentDoesNotExist(environment)
->>>>>>> dc199a99
+        return request()
 
     def get_deployment_by_uuid(self, deployment_uuid):
         request = api_requests.DeploymentRequest(
@@ -644,7 +582,6 @@
 
         # Retrieve environment data if environment is provided.
         if not all_environments:
-<<<<<<< HEAD
             env_found = False
             for retrieved_env in environment_response:
                 if retrieved_env["slug"] == environment:
@@ -658,14 +595,14 @@
                     fg="red",
                     err=True,
                 )
-                sys.exit(1)
-=======
             try:
-                env = project_data[f"{environment}_status"]
+                env = self.get_environment_by_application(
+                    application_uuid, environment
+                )
+
                 params.update({"environment": env["uuid"]})
             except KeyError:
                 raise EnvironmentDoesNotExist(environment)
->>>>>>> dc199a99
 
         try:
             results, messages = json_response_request_paginate(
@@ -804,7 +741,6 @@
         if all_environments:
             params = {"application": application_uuid}
         else:
-<<<<<<< HEAD
             params = {}
             env_found = False
             for retrieved_env in environment_response:
@@ -820,14 +756,11 @@
                     fg="red",
                     err=True,
                 )
-                sys.exit(1)
-=======
             environment_key = f"{environment}_status"
             if environment_key in project_data.keys():
                 params = {"environment": project_data[environment_key]["uuid"]}
             else:
                 raise EnvironmentDoesNotExist(environment)
->>>>>>> dc199a99
 
         if variable_name:
             params.update({"name": variable_name})
@@ -879,15 +812,18 @@
                 "Could not get remote repository information."
             )
 
-<<<<<<< HEAD
-        request = api_requests.RepositoryRequest(
-            self.session, url_kwargs={"repository_uuid": repository_uuid}
-        )
-        response = request()
-        return response["dsn"]
-=======
+        try:
+            request = api_requests.RepositoryRequest(
+                self.session, url_kwargs={"repository_uuid": repository_uuid}
+            )
+            response = request()
+            return response["dsn"]
+
+        except IndexError:
+            # happens when there is no remote repository configured
+            return None
+
         raise DivioException("Could not get remote repository information.")
->>>>>>> dc199a99
 
     def get_regions(self):
         request = api_requests.ListRegionsRequest(self.session)
