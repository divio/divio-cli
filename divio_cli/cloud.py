--- conflicted
+++ resolved
@@ -793,13 +793,12 @@
             "Could not get remote repository information."
         )
 
-<<<<<<< HEAD
     def get_regions(self):
         request = api_requests.ListRegionsRequest(self.session)
-=======
+        return request()
+
     def get_organisations(self):
         request = api_requests.ListOrganisationsRequest(self.session)
->>>>>>> 50bc2eee
         return request()
 
 
