import json
import os
import re
import sys
from datetime import datetime
from itertools import groupby
from netrc import netrc
from operator import itemgetter
from time import sleep
from typing import List
from urllib.parse import urlparse

import click
import requests
from dateutil.parser import isoparse

from . import api_requests, messages, settings
from .config import Config
from .localdev.utils import get_application_home, get_project_settings
from .utils import json_response_request_paginate


ENDPOINT = "https://control.{zone}"
DEFAULT_ZONE = "divio.com"


def get_divio_zone():
    try:
        application_specific_zone = get_project_settings(
            get_application_home()
        ).get("zone", None)
    except click.ClickException:
        # Happens when there is no configuration file
        pass
    else:
        if application_specific_zone:
            return application_specific_zone
    return os.environ.get("DIVIO_ZONE", DEFAULT_ZONE)


def get_endpoint(zone=None):
    if not zone:
        zone = get_divio_zone()
    if re.match("^https?://", zone):
        endpoint = zone
    else:
        endpoint = ENDPOINT.format(zone=zone)

    if zone != DEFAULT_ZONE:
        click.secho("Using zone: {}\n".format(endpoint), fg="green")
    return endpoint


def get_service_color(service):
    color_mapping = {
        "web": "blue",
        "cronjob": "bright_cyan",
        "shell": "bright_red",
        "worker": "bright_blue",
    }
    try:
        return color_mapping[service]
    except KeyError:
        return "yellow"


class CloudClient(object):
    def __init__(self, endpoint, debug=False, sudo=False):
        self.debug = debug
        self.sudo = sudo
        self.config = Config()
        self.endpoint = endpoint
        self.netrc = WritableNetRC()
        self.session = self.init_session()

    # Helpers
    def get_auth_header(self):
        host = urlparse(self.endpoint).hostname
        data = self.netrc.hosts.get(host)
        headers = {}
        if data:
            headers["Authorization"] = "Token {}".format(data[2])
        if self.sudo:
            headers["X-Sudo"] = "make me a sandwich"
        return headers

    def get_access_token_url(self):
        return "{}/{}".format(
            self.endpoint.rstrip("/"),
            settings.ACCESS_TOKEN_URL_PATH.lstrip("/"),
        )

    def init_session(self):
        return api_requests.SingleHostSession(
            self.endpoint,
            headers=self.get_auth_header(),
            trust_env=False,
            debug=self.debug,
        )

    def authenticate(self, token):
        self.session.headers["Authorization"] = "Token {}".format(token)

    def login(self, token):
        request = api_requests.LoginRequest(
            self.session, data={"token": token}
        )
        user_data = request()

        self.authenticate(token)

        first_name = user_data.get("first_name")
        last_name = user_data.get("last_name")
        email = user_data.get("email")

        if first_name and last_name:
            greeting = "{} {} ({})".format(first_name, last_name, email)
        elif first_name:
            greeting = "{} ({})".format(first_name, email)
        else:
            greeting = email

        self.netrc.add(urlparse(self.endpoint).hostname, email, None, token)
        self.netrc.write()

        return messages.LOGIN_SUCCESSFUL.format(greeting=greeting)

    def check_login_status(self):
        request = api_requests.LoginStatusRequest(self.session)
        response = request()

        user_id = response.get("user_id")

        if user_id:
            return True, messages.LOGIN_CHECK_SUCCESSFUL
        else:
            return False, messages.LOGIN_CHECK_ERROR

    def get_applications(self):
        request = api_requests.ProjectListRequest(self.session)
        return request()

    def get_services(self, region_uuid=None, application_uuid=None):
        kwargs = {}

        # TODO this smells like a security issue
        kwargs["filter_region"] = (
            f"region={region_uuid}" if region_uuid else ""
        )

        kwargs["filter_website"] = (
            f"website={application_uuid}" if application_uuid else ""
        )
        request = api_requests.ListServicesRequest(
            self.session,
            url_kwargs=kwargs,
        )
        return request()

    def get_service_instances(self, environment_uuid):
        request = api_requests.ListServiceInstancesRequest(
            self.session,
            url_kwargs={"environment_uuid": environment_uuid},
        )
        return request()

    def add_service_instances(
        self, environment_uuid, prefix, region_uuid, service_uuid
    ):
        request = api_requests.CreateServiceInstanceRequest(
            self.session,
            data={
                "environment": environment_uuid,
                "region": region_uuid,
                "service": service_uuid,
                "prefix": prefix,
            },
        )
        return request()

    def ssh(self, website_id, environment):
        project_data = self.get_project(website_id)
        try:
            status = project_data["{}_status".format(environment)]
        except KeyError:
            click.secho(
                "Environment with the name '{}' does not exist.".format(
                    environment
                ),
                fg="red",
                err=True,
            )
            sys.exit(1)
        if status["deployed_before"]:
            try:
                response = api_requests.EnvironmentRequest(
                    self.session,
                    url_kwargs={"environment_uuid": status["uuid"]},
                )()
                ssh_command = [
                    "ssh",
                    "-p",
                    str(response["ssh_endpoint"]["port"]),
                    "{}@{}".format(
                        response["ssh_endpoint"]["user"],
                        response["ssh_endpoint"]["host"],
                    ),
                ]
                click.secho(" ".join(ssh_command), fg="green")
                os.execvp("ssh", ssh_command)

            except (KeyError, json.decoder.JSONDecodeError):
                click.secho(
                    "Error establishing ssh connection.", fg="red", err=True
                )
                sys.exit(1)

        else:
            click.secho(
                "SSH connection not available: environment '{}' not deployed yet.".format(
                    environment
                ),
                fg="yellow",
                err=True,
            )
            sys.exit(1)

    def get_environment(self, website_id, environment):
        project_data = self.get_project(website_id)
        try:
            status = project_data["{}_status".format(environment)]
        except KeyError:
            click.secho(
                "Environment with the name '{}' does not exist.".format(
                    environment
                ),
                fg="red",
                err=True,
            )
            sys.exit(1)
        try:
            response = api_requests.EnvironmentRequest(
                self.session,
                url_kwargs={"environment_uuid": status["uuid"]},
            )()
            return response

        except (KeyError, json.decoder.JSONDecodeError):
            click.secho(
                "Error establishing connection.",
                fg="red",
                err=True,
            )
            sys.exit(1)

    def get_application(self, application_uuid):
        try:
            response = api_requests.ApplicationRequest(
                self.session,
                url_kwargs={"application_uuid": application_uuid},
            )()
            return response

        except (KeyError, json.decoder.JSONDecodeError):
            click.secho(
                "Error establishing connection.",
                fg="red",
                err=True,
            )
            sys.exit(1)

    def show_log(self, website_id, environment, tail=False, utc=True):
        def print_log_data(data):
            for entry in data:
                dt = isoparse(entry["timestamp"])
                if not utc:
                    dt = dt.astimezone()
                click.secho(
                    "{} \u2502 {:^16} \u2502 {}".format(
                        str(dt),
                        click.style(
                            entry["service"],
                            fg=get_service_color(entry["service"]),
                        ),
                        entry["message"]
                        .replace("\r", "")
                        .replace("\x1b[6n", "")
                        .replace("\x1b[J", "")
                        .replace("\x1b[H", ""),
                    )
                )

        project_data = self.get_project(website_id)
        try:
            status = project_data["{}_status".format(environment)]
        except KeyError:
            click.secho(
                "Environment with the name '{}' does not exist.".format(
                    environment
                ),
                fg="red",
                err=True,
            )
            sys.exit(1)
        if status["deployed_before"]:
            try:
                # Make the initial log request
                response = api_requests.LogRequest(
                    self.session,
                    url_kwargs={"environment_uuid": status["uuid"]},
                )()

                print_log_data(response["results"])

                if tail:
                    # Now continue to poll
                    try:
                        while True:
                            # In this case, we can not construct the urls anymore and we have to rely on the previous response we got
                            response = self.session.request(
                                url=response["next"], method="GET"
                            ).json()

                            print_log_data(response["results"])
                            if not response["results"]:
                                sleep(1)
                    except (KeyboardInterrupt, SystemExit):
                        click.secho("Exiting...")
                        sys.exit(1)
            except (
                KeyError,
                json.decoder.JSONDecodeError,
                api_requests.APIRequestError,
            ):
                click.secho("Error retrieving logs.", fg="red", err=True)
                sys.exit(1)

        else:
            click.secho(
                "Logs not available: environment '{}' not deployed yet.".format(
                    environment
                ),
                fg="yellow",
                err=True,
            )
            sys.exit(1)

    def get_deploy_log(self, website_id, env_name):
        environment = self.get_environment(website_id, env_name)
        if environment:
            last_deployment_uuid = None
            try:
                last_deployment_uuid = environment["last_finished_deployment"][
                    "uuid"
                ]
            except (TypeError, KeyError):
                click.secho(
                    f"No finished deployment found in environemnt '{env_name}'.",
                    fg="yellow",
                )

            if last_deployment_uuid:
                try:
                    deploy_log = api_requests.DeployLogRequest(
                        self.session,
                        url_kwargs={"deployment_uuid": last_deployment_uuid},
                    )()
                    output = f"Deployment ID: {deploy_log['uuid']}\n\n{deploy_log['logs']}"
                    return output

                except json.decoder.JSONDecodeError:
                    click.secho(
                        "Error in fetching deployment logs.",
                        fg="red",
                        err=True,
                    )
                    sys.exit(1)
        else:
            click.secho(
                f"Environment with name {env_name} does not exist.",
                fg="yellow",
            )

    def deploy_application_or_get_progress(self, website_id, environment):
        def fmt_progress(data):
            if not data:
                return "Connecting to remote"
            if isinstance(data, dict):
                return "{} ({})".format(
                    data.get("verbose_state", "..."),
                    data.get("heartbeat_ago_formatted", "?"),
                )
            return data

        response = self.deploy_project_progress(website_id, environment)
        if response["is_deploying"]:
            click.secho(
                "Already deploying {} environment, attaching to running "
                "deployment".format(environment),
                fg="yellow",
            )
        else:
            click.secho(
                "Deploying {} environment".format(environment), fg="green"
            )
            self.deploy_project(website_id, environment)
            sleep(1)
            response = self.deploy_project_progress(website_id, environment)
        try:
            with click.progressbar(
                length=100,
                show_percent=True,
                show_eta=False,
                item_show_func=fmt_progress,
            ) as bar:
                progress_percent = 0
                while response["is_deploying"]:
                    response = self.deploy_project_progress(
                        website_id, environment
                    )
                    bar.current_item = progress = response["deploy_progress"]
                    if (
                        "main_percent" in progress
                        and "extra_percent" in progress
                    ):
                        # update the difference of the current percentage
                        # to the new percentage
                        progress_percent = (
                            progress["main_percent"]
                            + progress["extra_percent"]
                            - bar.pos
                        )
                        bar.update(progress_percent)
                    sleep(3)
                if response["last_deployment"]["status"] == "failure":
                    bar.current_item = "error"
                    bar.update(progress_percent)

                    raise click.ClickException(
                        "\nDeployment failed. Please run 'divio app deploy-log {}' "
                        "to get more information".format(environment)
                    )
                else:
                    bar.current_item = "Done"
                    bar.update(100)

        except KeyboardInterrupt:
            click.secho("Disconnected")

    def deploy_project_progress(self, website_id, environment):
        request = api_requests.DeployProjectProgressRequest(
            self.session, url_kwargs={"website_id": website_id}
        )
        data = request()
        try:
            return data[environment]
        except KeyError:
            click.secho(
                "Environment with the name '{}' does not exist.".format(
                    environment
                ),
                fg="red",
                err=True,
            )
            sys.exit(1)

    def deploy_project(self, website_id, environment):
        data = {"stage": environment}
        request = api_requests.DeployProjectRequest(
            self.session, url_kwargs={"website_id": website_id}, data=data
        )
        return request()

    def get_project(self, website_id):
        request = api_requests.ProjectDetailRequest(
            self.session, url_kwargs={"website_id": website_id}
        )
        return request()

    def register_addon(self, package_name, verbose_name, organisation_id=None):
        request = api_requests.RegisterAddonRequest(
            self.session,
            data={
                "package_name": package_name,
                "name": verbose_name,
                "organisation": organisation_id,
            },
        )
        return request()

    def upload_addon(self, archive_obj):
        request = api_requests.UploadAddonRequest(
            self.session, files={"app": archive_obj}
        )
        return request()

    def upload_boilerplate(self, archive_obj):
        request = api_requests.UploadBoilerplateRequest(
            self.session, files={"boilerplate": archive_obj}
        )
        return request()

    def get_website_id_for_slug(self, slug):
        request = api_requests.SlugToIDRequest(
            self.session, url_kwargs={"website_slug": slug}
        )
        return request()

    def list_deployments(
        self,
        website_id,
        environment,
        all_environments,
        limit_results,
    ):
        project_data = self.get_project(website_id)

        # Map environments uuids with their corresponding slugs.
        envs_uuid_slug_mapping = {
            project_data[key]["uuid"]: project_data[key]["stage"]
            for key in project_data.keys()
            if key.endswith("_status")
        }

        # Limit results to application deployments by default
        # and allow to filter by environment.
        params = {"application": project_data["uuid"]}

        # Retrieve environment data if environment is provided.
        if not all_environments:
            try:
                env = project_data[f"{environment}_status"]
                params.update({"environment": env["uuid"]})
            except KeyError:
                click.secho(
                    f"Environment with the name {environment!r} does not exist.",
                    fg="red",
                    err=True,
                )
                sys.exit(1)

        try:
            results, messages = json_response_request_paginate(
                api_requests.DeploymentsRequest,
                self.session,
                params=params,
                limit_results=limit_results,
            )

            if results:
                # Sort deployments by environment (necessary for groupby to be applied)
                results = sorted(results, key=itemgetter("environment"))
                # Group deployments by environment
                results_grouped_by_environment = [
                    {
                        "environment": envs_uuid_slug_mapping[key],
                        "environment_uuid": key,
                        "deployments": list(value),
                    }
                    for key, value in groupby(
                        results, itemgetter("environment")
                    )
                ]
            else:
                no_deployments_found_msg = (
                    "No deployments found for this application."
                    if all_environments
                    else f"No deployments found for {environment!r} environment."
                )
                click.secho(
                    no_deployments_found_msg,
                    fg="yellow",
                )
                sys.exit(0)
        except json.decoder.JSONDecodeError:
            click.secho(
                "Error in fetching deployments.",
                fg="red",
                err=True,
            )
            sys.exit(1)

        return results_grouped_by_environment, messages

    def get_deployment(
        self,
        website_id,
        deployment_uuid,
    ):
        project_data = self.get_project(website_id)

        # Map environments uuids with their corresponding slugs.
        envs_uuid_slug_mapping = {
            project_data[key]["uuid"]: project_data[key]["stage"]
            for key in project_data.keys()
            if key.endswith("_status")
        }

        try:
            deployment = api_requests.DeploymentRequest(
                self.session,
                url_kwargs={"deployment_uuid": deployment_uuid},
            )()
            environment_uuid = deployment["environment"]
            # This also provides a sanity check for the deployment_uuid.
            # E.g. The user asks for a deployment by providing a uuid
            # which belongs to a deployment of an environment on a
            # completely different application. Will trigger a KeyError.
            environment_slug = envs_uuid_slug_mapping[environment_uuid]
            deployment.pop("environment")
        except (json.decoder.JSONDecodeError, KeyError):
            click.secho(
                "Error in fetching deployment.",
                fg="red",
                err=True,
            )
            sys.exit(1)

        return {
            "environment": environment_slug,
            "environment_uuid": environment_uuid,
            "deployment": deployment,
        }

    def get_deployment_with_environment_variables(
        self,
        website_id,
        deployment_uuid,
        variable_name,
    ):
        project_data = self.get_project(website_id)

        # Map environments uuids with their corresponding slugs.
        envs_uuid_slug_mapping = {
            project_data[key]["uuid"]: project_data[key]["stage"]
            for key in project_data.keys()
            if key.endswith("_status")
        }

        try:
            deployment = api_requests.DeploymentEnvironmentVariablesRequest(
                self.session,
                url_kwargs={"deployment_uuid": deployment_uuid},
            )()
            environment_uuid = deployment["environment"]
            # This also provides a sanity check for the deployment_uuid.
            # E.g. The user asks for a deployment by providing a uuid
            # which belongs to a deployment of an environment on a
            # completely different application. Will trigger a KeyError.
            environment_slug = envs_uuid_slug_mapping[environment_uuid]
            deployment.pop("environment")

            value = deployment["environment_variables"].get(variable_name)
            if value is None:
                click.secho(
                    f"There is no environment variable named {variable_name!r} for this deployment.",
                    fg="yellow",
                )
                sys.exit(0)
        except (json.decoder.JSONDecodeError, KeyError):
            click.secho(
                "Error in fetching deployment.",
                fg="red",
                err=True,
            )
            sys.exit(1)

        return {
            "environment": environment_slug,
            "environment_uuid": environment_uuid,
            "deployment": deployment,
        }

    def list_environment_variables(
        self,
        website_id,
        environment,
        all_environments,
        limit_results,
        variable_name=None,
    ):
        project_data = self.get_project(website_id)

        # Map environments uuids with their corresponding slugs.
        envs_uuid_slug_mapping = {
            project_data[key]["uuid"]: project_data[key]["stage"]
            for key in project_data.keys()
            if key.endswith("_status")
        }

        # The environment variables V3 endpoint requires either
        # an application or an environment or both to be present
        # as query parameters. Multiple environments can be provided as well.
        if all_environments:
            params = {"application": project_data["uuid"]}
        else:
            environment_key = f"{environment}_status"
            if environment_key in project_data.keys():
                params = {"environment": project_data[environment_key]["uuid"]}
            else:
                click.secho(
                    "Environment with the name '{}' does not exist.".format(
                        environment
                    ),
                    fg="red",
                    err=True,
                )
                sys.exit(1)

        if variable_name:
            params.update({"name": variable_name})

        results, messages = json_response_request_paginate(
            api_requests.GetEnvironmentVariablesRequest,
            self.session,
            params=params,
            limit_results=limit_results,
        )

        if results:
            # Sort environment variables by environment (necessary for groupby to be applied)
            results = sorted(results, key=itemgetter("environment"))
            # Group environment variables by environment
            results_grouped_by_environment = [
                {
                    "environment": envs_uuid_slug_mapping[key],
                    "environment_uuid": key,
                    "environment_variables": list(value),
                }
                for key, value in groupby(results, itemgetter("environment"))
            ]
        else:
            if variable_name:
                no_environment_variables_found_msg = (
                    f"No environment variable named {variable_name!r} found for this application."
                    if all_environments
                    else f"No environment variable named {variable_name!r} found for {environment!r} environment."
                )
            else:
                no_environment_variables_found_msg = (
                    "No environment variables found for this application."
                    if all_environments
                    else f"No environment variables found for {environment!r} environment."
                )
            click.secho(
                no_environment_variables_found_msg,
                fg="yellow",
            )
            sys.exit(0)

        return results_grouped_by_environment, messages

    def get_repository_dsn(self, website_id):
        """
        Try to return the DSN of a remote repository for a given website_id.
        """
        try:
            request = api_requests.RepositoryRequest(
                self.session, url_kwargs={"website_id": website_id}
            )
            response = request()
            return response["results"][0]["backend_config"]["repository_dsn"]

        except IndexError:
            # happens when there is no remote repository configured
            return None

        raise click.ClickException(
            "Could not get remote repository information."
        )

<<<<<<< HEAD
    def get_service_instance(
        self, instance_type, environment_uuid, prefix=None, limit_results=10
    ):
        assert instance_type in ["STORAGE", "DATABASE"]
        prefix = prefix or "DEFAULT"
        try:
            results, _ = json_response_request_paginate(
                api_requests.ListServiceInstancesRequest,
                self.session,
                params={"environment": environment_uuid},
                limit_results=limit_results,
            )

            matches = [
                r
                for r in (results or {})
                if r["type"] == instance_type and r["prefix"] == prefix
            ]

            if len(matches) == 0:
                click.secho(
                    (
                        f"No service of type {instance_type} with prefix {prefix} "
                        f"found for environment {environment_uuid}."
                    ),
                    fg="yellow",
                )
                sys.exit(0)

            if len(matches) == 1:
                return matches[0]

            click.secho(
                f"Multiple services instances found for type {instance_type} (prefix={prefix})",
                fg="red",
                err=True,
            )
            sys.exit(1)

        except json.decoder.JSONDecodeError:
            click.secho(
                "Could not fetch service instances.",
                fg="red",
                err=True,
            )
            sys.exit(1)

    def create_backup(
        self,
        environment_uuid: str,
        service_instance_uuid: str,
        notes: str = None,
        delete_at: datetime = None,
    ):
        data = {
            "environment": environment_uuid,
            "services": [service_instance_uuid],
            "trigger": "MANUAL",  # TODO Use a temporary type
        }

        if delete_at is not None:
            data["scheduled_for_deletion_at"] = delete_at.strftime(
                "%Y-%m-%dT%H:%M:%S"
            )
        if notes is not None:
            data["notes"] = notes

        return api_requests.CreateBackupRequest(self.session, data=data)()

    def get_backup(self, backup_uuid):
        return api_requests.GetBackupRequest(
            self.session,
            url_kwargs={"backup_uuid": backup_uuid},
        )()

    def get_service_instance_backup(self, backup_si_uuid):
        return api_requests.GetServiceInstanceBackupRequest(
            self.session,
            url_kwargs={"backup_si_uuid": backup_si_uuid},
        )()

    def create_backup_download(
        self, backup_uuid, backup_service_instance_uuid
    ):
        response = api_requests.CreateBackupDownloadRequest(
            self.session,
            data={
                "backup": backup_uuid,
                "service_instance_backups": [backup_service_instance_uuid],
                "trigger": "MANUAL",  # TODO Use a temporary type
            },
        )()

        backup_download_uuid = response.get("uuid")
        if not backup_download_uuid:
            click.secho(
                "Could not create backup download.",
                fg="red",
                err=True,
            )
            sys.exit(1)

        try:
            results, _ = json_response_request_paginate(
                api_requests.ListBackupDownloadServiceInstancesRequest,
                self.session,
                params={"backup": backup_download_uuid},
                limit_results=10,
            )
            if results:
                backup_download_service_instance = results[0]
                return (
                    backup_download_uuid,
                    backup_download_service_instance["uuid"],
                )
            else:
                click.secho(
                    "Could not find service instance backup download "
                    f"for backup download {backup_download_uuid}.",
                    fg="red",
                )
                sys.exit(1)

        except json.decoder.JSONDecodeError:
            click.secho(
                "Error in fetching service instance backups.",
                fg="red",
                err=True,
            )
            sys.exit(1)

    def get_backup_download_service_instance(
        self, backup_download_service_instance_uuid
    ):
        return api_requests.GetBackupDownloadServiceInstanceRequest(
            self.session,
            url_kwargs={
                "backup_download_si_uuid": backup_download_service_instance_uuid
            },
        )()

    def backup_upload_request(
        self,
        environment: str,
        service_intance_uuids: List[str],
        notes: str = None,
        delete_at: datetime = None,
    ):
        data = {
            "environment": environment,
            "services": service_intance_uuids,
        }

        if delete_at is not None:
            data["scheduled_for_deletion_at"] = delete_at.isoformat()
        if notes is not None:
            data["notes"] = notes

        return api_requests.CreateBackupUploadRequest(
            self.session, data=data
        )()

    def finish_backup_upload(self, finish_url):
        return requests.post(url=finish_url)

    def create_backup_restore(self, backup_uuid: str, si_backup_uuid: str):
        return api_requests.CreateBackupRestoreRequest(
            self.session,
            data={
                "backup": backup_uuid,
                "service_instance_restores": [
                    {"service_instance_backup": si_backup_uuid},
                ],
            },
        )()

    def get_backup_restore(self, backup_restore_uuid: str):
        return api_requests.GetBackupRestoreRequest(
            self.session,
            url_kwargs={
                "backup_restore_uuid": backup_restore_uuid,
            },
        )()
=======
    def get_regions(self):
        request = api_requests.ListRegionsRequest(self.session)
        return request()

    def get_organisations(self):
        request = api_requests.ListOrganisationsRequest(self.session)
        return request()
>>>>>>> 63653d76


class WritableNetRC(netrc):
    def __init__(self, *args, **kwargs):
        netrc_path = self.get_netrc_path()
        if not os.path.exists(netrc_path):
            open(netrc_path, "a").close()
            os.chmod(netrc_path, 0o600)
        kwargs["file"] = netrc_path
        try:
            netrc.__init__(self, *args, **kwargs)
        except IOError:
            raise click.ClickException(
                "Please make sure your netrc config file ('{}') can be read "
                "and written by the current user.".format(netrc_path)
            )

    def get_netrc_path(self):
        """
        netrc uses os.environ['HOME'] for path detection which is
        not defined on Windows. Detecting the correct path ourselves
        """
        home = os.path.expanduser("~")
        return os.path.join(home, ".netrc")

    def add(self, host, login, account, password):
        self.hosts[host] = (login, account, password)

    def remove(self, host):
        if host in self.hosts:
            del self.hosts[host]

    def write(self, path=None):
        if path is None:
            path = self.get_netrc_path()

        out = []
        for machine, data in self.hosts.items():
            login, account, password = data
            out.append("machine {}".format(machine))
            if login:
                out.append("\tlogin {}".format(login))
            if account:
                out.append("\taccount {}".format(account))
            if password:
                out.append("\tpassword {}".format(password))

        with open(path, "w") as f:
            f.write(os.linesep.join(out))<|MERGE_RESOLUTION|>--- conflicted
+++ resolved
@@ -769,7 +769,6 @@
             "Could not get remote repository information."
         )
 
-<<<<<<< HEAD
     def get_service_instance(
         self, instance_type, environment_uuid, prefix=None, limit_results=10
     ):
@@ -779,7 +778,7 @@
             results, _ = json_response_request_paginate(
                 api_requests.ListServiceInstancesRequest,
                 self.session,
-                params={"environment": environment_uuid},
+                url_kwargs={"environment_uuid": environment_uuid},
                 limit_results=limit_results,
             )
 
@@ -953,7 +952,7 @@
                 "backup_restore_uuid": backup_restore_uuid,
             },
         )()
-=======
+
     def get_regions(self):
         request = api_requests.ListRegionsRequest(self.session)
         return request()
@@ -961,7 +960,6 @@
     def get_organisations(self):
         request = api_requests.ListOrganisationsRequest(self.session)
         return request()
->>>>>>> 63653d76
 
 
 class WritableNetRC(netrc):
