--- conflicted
+++ resolved
@@ -286,11 +286,7 @@
             )
             sys.exit(1)
 
-<<<<<<< HEAD
-    def show_deploy_log(self, website_id, environment):
-=======
-    def get_deploy_log(self, website_id, stage):
->>>>>>> 445dc463
+    def get_deploy_log(self, website_id, environment):
         project_data = self.get_project(website_id)
         # If we have tried to deploy before, there will be a log
         try:
@@ -307,8 +303,11 @@
             )
             sys.exit(1)
         if status:
-<<<<<<< HEAD
-            deploy_log = self.get_deploy_log(website_id, environment)
+            deploy_log = api_requests.DeployLogRequest(
+                self.session,
+                url_kwargs={"website_id": website_id, "environment": environment},
+            )()
+
             task_id = "Deploy Log {}".format(deploy_log["task_id"])
             output = task_id + "\n" + deploy_log["output"]
             click.echo_via_pager(output)
@@ -319,17 +318,6 @@
                 ),
                 fg="yellow",
             )
-=======
-            deploy_log = api_requests.DeployLogRequest(
-                self.session,
-                url_kwargs={"website_id": website_id, "stage": stage},
-            )()
-
-            task_id = "Deploy Log {}".format(deploy_log["task_id"])
-            output = task_id + "\n" + deploy_log["output"]
-            return output
-        return None
->>>>>>> 445dc463
 
     def deploy_application_or_get_progress(self, website_id, environment):
         def fmt_progress(data):
@@ -421,16 +409,12 @@
         )
         return request()
 
-<<<<<<< HEAD
     def get_deploy_log(self, website_id, environment):
         request = api_requests.DeployLogRequest(
-            self.session,
-            url_kwargs={"website_id": website_id, "environment": environment},
-        )
-        return request()
-
-=======
->>>>>>> 445dc463
+            self.session, url_kwargs={"website_id": website_id, "environment": environment}
+        )
+        return request()
+
     def get_project(self, website_id):
         request = api_requests.ProjectDetailRequest(
             self.session, url_kwargs={"website_id": website_id}
