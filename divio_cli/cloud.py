--- conflicted
+++ resolved
@@ -106,8 +106,6 @@
         request = api_requests.ProjectListRequest(self.session)
         return request()
 
-<<<<<<< HEAD
-=======
     def ssh(self, website_id, stage):
         project_data = self.get_project(website_id)
         try:
@@ -154,7 +152,6 @@
             )
             sys.exit(1)
 
->>>>>>> 5dabc399
     def show_log(self, website_id, stage, tail=False, utc=True):
         def print_log_data(data):
             for entry in data:
@@ -162,22 +159,13 @@
                 if not utc:
                     dt = dt.astimezone(get_localzone())
                 click.secho(
-<<<<<<< HEAD
-                    "{} - {}".format(
-                        click.style(str(dt), fg="yellow"), entry["message"]
-=======
                     "{} - {} - {}".format(
                         #click.style(str(dt), fg="yellow"), click.style(entry["service"], fg="yellow"), click.unstyle(entry["message"]).replace("\r", "")
                         click.style(str(dt), fg="yellow"), click.style(entry["service"], fg="yellow"), entry["message"].replace("\r", "").replace("\x1b[6n", "").replace("\x1b[J", "").replace("\x1b[H", "")
->>>>>>> 5dabc399
                     )
                 )
 
         project_data = self.get_project(website_id)
-<<<<<<< HEAD
-        # If we have tried to deploy before, there will be a log
-=======
->>>>>>> 5dabc399
         try:
             status = project_data["{}_status".format(stage)]
         except KeyError:
@@ -185,22 +173,13 @@
                 "Environment with the name '{}' does not exist.".format(stage), fg="red"
             )
             sys.exit(1)
-<<<<<<< HEAD
-        if status:
-
-=======
         if status["deployed_before"]:
->>>>>>> 5dabc399
             try:
                 # Make the initial log request
                 response = api_requests.LogRequest(
                     self.session,
                     url_kwargs={
-<<<<<<< HEAD
-                        "environment_uuid": project_data["{}_status".format(stage)][
-=======
                         "environment_uuid": status[
->>>>>>> 5dabc399
                             "uuid"
                         ]
                     },
@@ -223,26 +202,16 @@
                     except (KeyboardInterrupt, SystemExit):
                         click.secho("Exiting...")
                         sys.exit(1)
-<<<<<<< HEAD
             except (KeyError, json.decoder.JSONDecodeError, api_requests.APIRequestError):
-=======
-            except (KeyError, json.decoder.JSONDecodeError):
->>>>>>> 5dabc399
                 click.secho("Error retrieving logs.".format(stage), fg="red")
                 sys.exit(1)
 
         else:
             click.secho(
-<<<<<<< HEAD
-                "No {} environment deployed yet, no log available.".format(stage),
-                fg="yellow",
-            )
-=======
                 "Logs not available: environment '{}' not deployed yet.".format(stage),
                 fg="yellow",
             )
             sys.exit(1)
->>>>>>> 5dabc399
 
     def show_deploy_log(self, website_id, stage):
         project_data = self.get_project(website_id)
