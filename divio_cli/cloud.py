--- conflicted
+++ resolved
@@ -1,11 +1,7 @@
 import json
 import os
 import re
-<<<<<<< HEAD
-import sys
 from datetime import datetime
-=======
->>>>>>> 4b57e708
 from itertools import groupby
 from netrc import netrc
 from operator import itemgetter
@@ -705,32 +701,22 @@
             ]
 
             if len(matches) == 0:
-                click.secho(
-                    (
-                        f"No service of type {instance_type} with prefix {prefix} "
-                        f"found for environment {environment_uuid}."
-                    ),
-                    fg="yellow",
+                raise DivioWarning(
+                    f"No service of type {instance_type} with prefix {prefix} "
+                    f"found for environment {environment_uuid}."
                 )
-                sys.exit(0)
 
             if len(matches) == 1:
                 return matches[0]
 
-            click.secho(
+            raise DivioException(
                 f"Multiple services instances found for type {instance_type} (prefix={prefix})",
-                fg="red",
-                err=True,
-            )
-            sys.exit(1)
+            )
 
         except json.decoder.JSONDecodeError:
-            click.secho(
+            raise DivioException(
                 "Could not fetch service instances.",
-                fg="red",
-                err=True,
-            )
-            sys.exit(1)
+            )
 
     def create_backup(
         self,
@@ -780,12 +766,7 @@
 
         backup_download_uuid = response.get("uuid")
         if not backup_download_uuid:
-            click.secho(
-                "Could not create backup download.",
-                fg="red",
-                err=True,
-            )
-            sys.exit(1)
+            raise DivioException("Could not create backup download.")
 
         try:
             results, _ = json_response_request_paginate(
@@ -801,20 +782,15 @@
                     backup_download_service_instance["uuid"],
                 )
             else:
-                click.secho(
+                raise DivioException(
                     "Could not find service instance backup download "
-                    f"for backup download {backup_download_uuid}.",
-                    fg="red",
+                    f"for backup download {backup_download_uuid}."
                 )
-                sys.exit(1)
 
         except json.decoder.JSONDecodeError:
-            click.secho(
-                "Error in fetching service instance backups.",
-                fg="red",
-                err=True,
-            )
-            sys.exit(1)
+            raise DivioException(
+                "Error while fetching service instance backups."
+            )
 
     def get_backup_download_service_instance(
         self, backup_download_service_instance_uuid
