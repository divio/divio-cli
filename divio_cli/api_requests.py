import os
from urllib.parse import urljoin, urlparse

import click
import requests

from . import messages
from .utils import create_temp_dir, get_user_agent


class SingleHostSession(requests.Session):
    def __init__(self, host, **kwargs):
        super(SingleHostSession, self).__init__()
        self.debug = kwargs.pop("debug", False)
        self.host = host.rstrip("/")

        default_proxies = {}

        try:
            default_proxies["http"] = os.environ["HTTP_PROXY"]
        except KeyError:
            pass

        try:
            default_proxies["https"] = os.environ["HTTPS_PROXY"]
        except KeyError:
            pass

        if default_proxies:
            default_proxies.update(kwargs.get("proxies", {}))
            kwargs["proxies"] = default_proxies

        for key, value in kwargs.items():
            setattr(self, key, value)

    def request(self, method, url, v3_compatibilty=False, *args, **kwargs):
        url = urljoin(self.host, url)
        if v3_compatibilty:
            # V3 compatibility hack
            url = url.replace("control", "api", 1)
            # All v3 endpoints support JSON, and some use nested data structures
            # that do not work with url-encoded body
            kwargs["json"] = kwargs.pop("data", {})
        return super(SingleHostSession, self).request(
            method, url, *args, **kwargs
        )


class APIRequestError(click.ClickException):
    def show(self, file=None):
        click.secho(
            "\nError: {}".format(self.format_message()),
            file=file,
            err=True,
            fg="red",
        )


class APIRequest(object):
    network_exception_message = messages.NETWORK_ERROR_MESSAGE
    default_error_message = messages.SERVER_ERROR
    response_code_error_map = {
        requests.codes.forbidden: messages.AUTH_INVALID_TOKEN,
        requests.codes.unauthorized: messages.AUTH_INVALID_TOKEN,
        requests.codes.not_found: messages.RESOURCE_NOT_FOUND_ANONYMOUS,
        requests.codes.bad_request: messages.BAD_REQUEST,
    }

    method = "GET"
    url = None
    default_headers = {"User-Agent": get_user_agent()}
    headers = {}

    def __init__(
        self,
        session,
        url=None,
        url_kwargs=None,
        params=None,
        data=None,
        files=None,
        *args,
        **kwargs,
    ):
        self.session = session
        if url:
            self.url = url
        self.url_kwargs = url_kwargs or {}
        self.params = params or {}
        self.data = data or {}
        self.files = files or {}

    def __call__(self, *args, **kwargs):
        return self.request(*args, **kwargs)

    def get_url(self):
        return self.url.format(**self.url_kwargs)

    def get_login(self):
        """Tries to get the login name for the current request"""
        # import done here to prevent circular import
        from . import cloud

        netrc = cloud.WritableNetRC()
        host = urlparse(self.session.host).hostname
        data = netrc.hosts.get(host)
        if data:
            return data[0]
        return False

    def get_error_code_map(self, login=None):
        # if a login is provided, change the errormessages accordingly
        if login:
            self.response_code_error_map[
                requests.codes.not_found
            ] = messages.RESOURCE_NOT_FOUND.format(login=login)

        return self.response_code_error_map

    def get_headers(self):
        headers = self.default_headers.copy()
        headers.update(self.headers)
        return headers

    def request(self, *args, **kwargs):
        try:
            response = self.session.request(
                self.method,
                self.get_url(),
                data=self.data,
                files=self.files,
                headers=self.get_headers(),
                params=self.params,
                *args,
                **kwargs,
            )
        except (
            requests.exceptions.ConnectionError,
            requests.exceptions.Timeout,
        ) as e:
            raise click.ClickException(messages.NETWORK_ERROR_MESSAGE + str(e))

        return self.verify(response)

    def verify(self, response):
        if not response.ok:
            error_msg = self.get_error_code_map(self.get_login()).get(
                response.status_code, self.default_error_message
            )
            response_content = response.text
            if not self.session.debug:
                response_content = response_content[:300]
            if response_content:
                # Try to extract all errors separately and build a prettified error message.
                # non_field_errors is the default key our APIs are using for returning such errors.
                try:
                    non_field_errors = "\n".join(
                        [
                            error
                            for error in response.json()["non_field_errors"]
                        ]
                    )
                    error_msg = "{}\n\n{}".format(error_msg, non_field_errors)
                # Must keep this generic due to compatibility issues of requests library for json decode exceptions.
                except Exception:
                    error_msg = "{}\n\n{}".format(error_msg, response_content)
            raise APIRequestError(error_msg)
        return self.process(response)

    def process(self, response):
        return response.json()


class APIV3Request(APIRequest):
    def request(self, *args, **kwargs):
        return super(APIV3Request, self).request(
            v3_compatibilty=True, *args, **kwargs
        )


class RawResponse(object):
    def process(self, response):
        return response


class TextResponse(object):
    def process(self, response):
        return response.text


class JsonResponse(object):
    def process(self, response):
        return response.json()


class DjangoFormMixin(object):
    success_message = "Request successful"

    def verify(self, response):
        if response.ok:
            return self.success_message
        elif response.status_code == requests.codes.bad_request:
            formatted = (
                "There was an error submitting your request:\n"
                "-------------------------------------------\n\n"
            )
            for field, errors in response.json().items():
                formatted += " - {}\n".format(field)
                for error in errors:
                    formatted += "   - {}\n".format(error)
                formatted += "\n"
            return formatted.strip("\n")
        return super(DjangoFormMixin, self).verify(response)


class FileResponse(object):
    def __init__(self, *args, **kwargs):
        self.filename = kwargs.pop("filename", None)
        self.directory = kwargs.pop("directory", None)
        super(FileResponse, self).__init__(*args, **kwargs)

    def process(self, response):
        dump_path = os.path.join(
            self.directory or create_temp_dir(), self.filename or "data.tar.gz"
        )

        with open(dump_path, "wb") as f:
            for chunk in response.iter_content(chunk_size=1024):
                if chunk:  # filter out keep-alive new chunks
                    f.write(chunk)
                    f.flush()
        return dump_path

    def request(self, *args, **kwargs):
        kwargs["stream"] = True
        return super(FileResponse, self).request(*args, **kwargs)


class LoginRequest(APIRequest):
    default_error_message = messages.AUTH_SERVER_ERROR
    url = "/api/v1/login-with-token/"
    method = "POST"


class LoginStatusRequest(APIRequest):
    url = "/track/"
    method = "GET"


class ProjectListRequest(APIRequest):
    url = "/api/v1/user-websites/"


class ListApplicationsRequest(JsonResponse, APIV3Request):
    url = "/apps/v3/applications/"

class ListOrganisationsRequest(JsonResponse, APIV3Request):
    url = "iam/v3/organisations/"

class ListRegionsRequest(JsonResponse, APIV3Request):
    url = "apps/v3/regions"

class ListApplicationPlansRequest(JsonResponse, APIV3Request):
    url = "apps/v3/application-plans/"

class ProjectDetailRequest(APIRequest):
    url = "/api/v1/website/{website_id}/detail/"


class DeployProjectProgressRequest(JsonResponse, APIRequest):
    url = "/api/v1/website/{website_id}/deploy/"
    method = "GET"


class DeployProjectRequest(JsonResponse, APIRequest):
    url = "/api/v1/website/{website_id}/deploy/"
    method = "POST"


class RegisterAddonRequest(DjangoFormMixin, JsonResponse, APIRequest):
    url = "/api/v1/addon/register/"
    method = "POST"
    success_message = "Addon successfully registered"


class UploadAddonRequest(TextResponse, APIRequest):
    url = "/api/v1/apps/"
    method = "POST"


class UploadBoilerplateRequest(TextResponse, APIRequest):
    url = "/api/v1/boilerplates/"
    method = "POST"


class SlugToIDRequest(APIRequest):
    url = "/api/v1/slug-to-id/{website_slug}/"

    def process(self, response):
        return response.json().get("id")


class DownloadBackupRequest(FileResponse, APIRequest):
    url = "/api/v1/workspace/{website_slug}/download/backup/"
    headers = {"accept": "application/x-tar-gz"}

    def verify(self, response):
        if response.status_code == requests.codes.not_found:
            # no backups yet, ignore
            return None
        return super(DownloadBackupRequest, self).verify(response)


# Download DB


class DownloadDBRequestRequest(JsonResponse, APIRequest):
    url = "/api/v1/website/{website_id}/download/db/request/"
    method = "POST"


class DownloadDBProgressRequest(JsonResponse, APIRequest):
    method = "GET"


# Download Media


class DownloadMediaRequestRequest(JsonResponse, APIRequest):
    url = "/api/v1/website/{website_id}/download/media/request/"
    method = "POST"


class DownloadMediaProgressRequest(JsonResponse, APIRequest):
    method = "GET"


# Upload DB


class UploadDBRequest(JsonResponse, APIRequest):
    url = "/api/v1/website/{website_id}/upload/db/"
    method = "POST"


class UploadDBProgressRequest(JsonResponse, APIRequest):
    method = "GET"


# Upload Media


class UploadMediaFilesRequest(JsonResponse, APIRequest):
    url = "/api/v1/website/{website_id}/upload/media/"
    method = "POST"


class UploadMediaFilesProgressRequest(JsonResponse, APIRequest):
    method = "GET"


class GetEnvironmentVariablesRequest(JsonResponse, APIV3Request):
    method = "GET"
    url = "/apps/v3/environment-variables/"


# Repository


class CreateRepositoryRequest(JsonResponse, APIV3Request):
    url = "/apps/v3/repositories/"
    method = "POST"


class CheckRepositoryRequest(JsonResponse, APIV3Request):
    url = "/apps/v3/repositories/{repository_uuid}/check/"
    method = "POST"


class RepositoryRequest(JsonResponse, APIRequest):
    url = "/api/v2/repositories/?website={website_id}"


class LogRequest(JsonResponse, APIV3Request):
    url = "/apps/v3/environments/{environment_uuid}/logs/"
    method = "GET"


class EnvironmentRequest(JsonResponse, APIV3Request):
    url = "/apps/v3/environments/{environment_uuid}/"
    method = "GET"


class DeployLogRequest(JsonResponse, APIV3Request):
    url = "apps/v3/deployments/{deployment_uuid}/logs"
    method = "GET"


class DeploymentsRequest(JsonResponse, APIV3Request):
    url = "apps/v3/deployments/"
    method = "GET"


class DeploymentRequest(JsonResponse, APIV3Request):
    url = "apps/v3/deployments/{deployment_uuid}/"
    method = "GET"


class DeploymentEnvironmentVariablesRequest(JsonResponse, APIV3Request):
    url = "apps/v3/deployments/{deployment_uuid}/environment-variables"
    method = "GET"


class ApplicationRequest(JsonResponse, APIV3Request):
    url = "/apps/v3/applications/{application_uuid}/"
    method = "GET"


<<<<<<< HEAD
class CreateApplicationRequest(JsonResponse, APIV3Request):
    url = "/apps/v3/applications/create_with_template/"
    method = "POST"
=======
class ListServiceInstancesRequest(JsonResponse, APIV3Request):
    url = "/apps/v3/service-instances/?environment={environment_uuid}"
    method = "GET"


class CreateServiceInstanceRequest(JsonResponse, APIV3Request):
    url = "/apps/v3/service-instances/"
    method = "POST"


class ListServicesRequest(JsonResponse, APIV3Request):
    url = "/apps/v3/services/?{filter_region}&{filter_website}"
    method = "GET"


class ListRegionsRequest(JsonResponse, APIV3Request):
    url = "/apps/v3/regions/"
    method = "GET"


class ListOrganisationsRequest(JsonResponse, APIV3Request):
    url = "/iam/v3/organisations/"
    method = "GET"
>>>>>>> 476454c0
<|MERGE_RESOLUTION|>--- conflicted
+++ resolved
@@ -416,11 +416,9 @@
     method = "GET"
 
 
-<<<<<<< HEAD
 class CreateApplicationRequest(JsonResponse, APIV3Request):
     url = "/apps/v3/applications/create_with_template/"
     method = "POST"
-=======
 class ListServiceInstancesRequest(JsonResponse, APIV3Request):
     url = "/apps/v3/service-instances/?environment={environment_uuid}"
     method = "GET"
@@ -443,5 +441,4 @@
 
 class ListOrganisationsRequest(JsonResponse, APIV3Request):
     url = "/iam/v3/organisations/"
-    method = "GET"
->>>>>>> 476454c0
+    method = "GET"