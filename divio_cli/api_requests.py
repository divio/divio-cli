import os
from urllib.parse import urljoin, urlparse

import click
import requests

from . import messages
from .utils import create_temp_dir, get_user_agent


class SingleHostSession(requests.Session):
    def __init__(self, host, **kwargs):
        super(SingleHostSession, self).__init__()
        self.debug = kwargs.pop("debug", False)
        self.host = host.rstrip("/")

        default_proxies = {}

        try:
            default_proxies["http"] = os.environ["HTTP_PROXY"]
        except KeyError:
            pass

        try:
            default_proxies["https"] = os.environ["HTTPS_PROXY"]
        except KeyError:
            pass

        if default_proxies:
            default_proxies.update(kwargs.get("proxies", {}))
            kwargs["proxies"] = default_proxies

        for key, value in kwargs.items():
            setattr(self, key, value)

    def request(self, method, url, v3_compatibilty=False, *args, **kwargs):
        url = urljoin(self.host, url)
        if v3_compatibilty:
            # V3 compatibility hack
            url = url.replace("control", "api", 1)
        return super(SingleHostSession, self).request(
            method, url, *args, **kwargs
        )


class APIRequestError(click.ClickException):
    def show(self, file=None):
        click.secho(
            "\nError: {}".format(self.format_message()),
            file=file,
            err=True,
            fg="red",
        )


class APIRequest(object):
    network_exception_message = messages.NETWORK_ERROR_MESSAGE
    default_error_message = messages.SERVER_ERROR
    response_code_error_map = {
        requests.codes.forbidden: messages.AUTH_INVALID_TOKEN,
        requests.codes.unauthorized: messages.AUTH_INVALID_TOKEN,
        requests.codes.not_found: messages.RESOURCE_NOT_FOUND_ANONYMOUS,
        requests.codes.bad_request: messages.BAD_REQUEST,
    }

    method = "GET"
    url = None
    default_headers = {"User-Agent": get_user_agent()}
    headers = {}

    def __init__(
        self,
        session,
        url=None,
        url_kwargs=None,
        params=None,
        data=None,
        files=None,
        *args,
        **kwargs,
    ):
        self.session = session
        if url:
            self.url = url
        self.url_kwargs = url_kwargs or {}
        self.params = params or {}
        self.data = data or {}
        self.files = files or {}

    def __call__(self, *args, **kwargs):
        return self.request(*args, **kwargs)

    def get_url(self):
        return self.url.format(**self.url_kwargs)

    def get_login(self):
        """Tries to get the login name for the current request"""
        # import done here to prevent circular import
        from . import cloud

        netrc = cloud.WritableNetRC()
        host = urlparse(self.session.host).hostname
        data = netrc.hosts.get(host)
        if data:
            return data[0]
        return False

    def get_error_code_map(self, login=None):
        # if a login is provided, change the errormessages accordingly
        if login:
            self.response_code_error_map[
                requests.codes.not_found
            ] = messages.RESOURCE_NOT_FOUND.format(login=login)

        return self.response_code_error_map

    def get_headers(self):
        headers = self.default_headers.copy()
        headers.update(self.headers)
        return headers

    def request(self, *args, **kwargs):
        try:
            response = self.session.request(
                self.method,
                self.get_url(),
                data=self.data,
                files=self.files,
                headers=self.get_headers(),
                params=self.params,
                *args,
                **kwargs,
            )
        except (
            requests.exceptions.ConnectionError,
            requests.exceptions.Timeout,
        ) as e:
            raise click.ClickException(messages.NETWORK_ERROR_MESSAGE + str(e))

        return self.verify(response)

    def verify(self, response):
        if not response.ok:
            error_msg = self.get_error_code_map(self.get_login()).get(
                response.status_code, self.default_error_message
            )
            response_content = response.text
            if not self.session.debug:
                response_content = response_content[:300]
            if response_content:
                # Try to extract all errors separately and build a prettified error message.
                # non_field_errors is the default key our APIs are using for returning such errors.
                try:
                    non_field_errors = "\n".join(
                        [
                            error
                            for error in response.json()["non_field_errors"]
                        ]
                    )
                    error_msg = "{}\n\n{}".format(error_msg, non_field_errors)
                # Must keep this generic due to compatibility issues of requests library for json decode exceptions.
                except Exception:
                    error_msg = "{}\n\n{}".format(error_msg, response_content)
            raise APIRequestError(error_msg)
        return self.process(response)

    def process(self, response):
        return response.json()


class APIV3Request(APIRequest):
    def request(self, *args, **kwargs):
        return super(APIV3Request, self).request(
            v3_compatibilty=True, *args, **kwargs
        )


class RawResponse(object):
    def process(self, response):
        return response


class TextResponse(object):
    def process(self, response):
        return response.text


class JsonResponse(object):
    def process(self, response):
        return response.json()


class DjangoFormMixin(object):
    success_message = "Request successful"

    def verify(self, response):
        if response.ok:
            return self.success_message
        elif response.status_code == requests.codes.bad_request:
            formatted = (
                "There was an error submitting your request:\n"
                "-------------------------------------------\n\n"
            )
            for field, errors in response.json().items():
                formatted += " - {}\n".format(field)
                for error in errors:
                    formatted += "   - {}\n".format(error)
                formatted += "\n"
            return formatted.strip("\n")
        return super(DjangoFormMixin, self).verify(response)


class FileResponse(object):
    def __init__(self, *args, **kwargs):
        self.filename = kwargs.pop("filename", None)
        self.directory = kwargs.pop("directory", None)
        super(FileResponse, self).__init__(*args, **kwargs)

    def process(self, response):
        dump_path = os.path.join(
            self.directory or create_temp_dir(), self.filename or "data.tar.gz"
        )

        with open(dump_path, "wb") as f:
            for chunk in response.iter_content(chunk_size=1024):
                if chunk:  # filter out keep-alive new chunks
                    f.write(chunk)
                    f.flush()
        return dump_path

    def request(self, *args, **kwargs):
        kwargs["stream"] = True
        return super(FileResponse, self).request(*args, **kwargs)


class LoginRequest(APIRequest):
    default_error_message = messages.AUTH_SERVER_ERROR
    url = "/api/v1/login-with-token/"
    method = "POST"


class LoginStatusRequest(APIRequest):
    url = "/track/"
    method = "GET"


class ProjectListRequest(APIRequest):
    url = "/api/v1/user-websites/"


class ProjectDetailRequest(APIRequest):
    url = "/api/v1/website/{website_id}/detail/"


class DeployProjectProgressRequest(JsonResponse, APIRequest):
    url = "/api/v1/website/{website_id}/deploy/"
    method = "GET"


class DeployProjectRequest(JsonResponse, APIRequest):
    url = "/api/v1/website/{website_id}/deploy/"
    method = "POST"


class RegisterAddonRequest(DjangoFormMixin, JsonResponse, APIRequest):
    url = "/api/v1/addon/register/"
    method = "POST"
    success_message = "Addon successfully registered"


class UploadAddonRequest(TextResponse, APIRequest):
    url = "/api/v1/apps/"
    method = "POST"


class UploadBoilerplateRequest(TextResponse, APIRequest):
    url = "/api/v1/boilerplates/"
    method = "POST"


class SlugToIDRequest(APIRequest):
    url = "/api/v1/slug-to-id/{website_slug}/"

    def process(self, response):
        return response.json().get("id")


class DownloadBackupRequest(FileResponse, APIRequest):
    url = "/api/v1/workspace/{website_slug}/download/backup/"
    headers = {"accept": "application/x-tar-gz"}

    def verify(self, response):
        if response.status_code == requests.codes.not_found:
            # no backups yet, ignore
            return None
        return super(DownloadBackupRequest, self).verify(response)


# Download DB


class DownloadDBRequestRequest(JsonResponse, APIRequest):
    url = "/api/v1/website/{website_id}/download/db/request/"
    method = "POST"


class DownloadDBProgressRequest(JsonResponse, APIRequest):
    method = "GET"


# Download Media


class DownloadMediaRequestRequest(JsonResponse, APIRequest):
    url = "/api/v1/website/{website_id}/download/media/request/"
    method = "POST"


class DownloadMediaProgressRequest(JsonResponse, APIRequest):
    method = "GET"


# Upload DB


class UploadDBRequest(JsonResponse, APIRequest):
    url = "/api/v1/website/{website_id}/upload/db/"
    method = "POST"


class UploadDBProgressRequest(JsonResponse, APIRequest):
    method = "GET"


# Upload Media


class UploadMediaFilesRequest(JsonResponse, APIRequest):
    url = "/api/v1/website/{website_id}/upload/media/"
    method = "POST"


class UploadMediaFilesProgressRequest(JsonResponse, APIRequest):
    method = "GET"


class GetEnvironmentVariablesRequest(JsonResponse, APIV3Request):
    method = "GET"
    url = "/apps/v3/environment-variables/"


# Repository


class RepositoryRequest(JsonResponse, APIRequest):
    url = "/api/v2/repositories/?website={website_id}"


class LogRequest(JsonResponse, APIV3Request):
    url = "/apps/v3/environments/{environment_uuid}/logs/"
    method = "GET"


class EnvironmentRequest(JsonResponse, APIV3Request):
    url = "/apps/v3/environments/{environment_uuid}/"
    method = "GET"


class DeployLogRequest(JsonResponse, APIV3Request):
    url = "apps/v3/deployments/{deployment_uuid}/logs"
    method = "GET"


<<<<<<< HEAD
class DeploymentsRequest(JsonResponse, APIV3Request):
    url = "apps/v3/deployments/"
    method = "GET"


class DeploymentRequest(JsonResponse, APIV3Request):
    url = "apps/v3/deployments/{deployment_uuid}/"
    method = "GET"


class DeploymentEnvironmentVariablesRequest(JsonResponse, APIV3Request):
    url = "apps/v3/deployments/{deployment_uuid}/environment-variables"
=======
class ApplicationRequest(JsonResponse, APIV3Request):
    url = "/apps/v3/applications/{application_uuid}/"
>>>>>>> 4d7979eb
    method = "GET"<|MERGE_RESOLUTION|>--- conflicted
+++ resolved
@@ -371,7 +371,6 @@
     method = "GET"
 
 
-<<<<<<< HEAD
 class DeploymentsRequest(JsonResponse, APIV3Request):
     url = "apps/v3/deployments/"
     method = "GET"
@@ -384,8 +383,9 @@
 
 class DeploymentEnvironmentVariablesRequest(JsonResponse, APIV3Request):
     url = "apps/v3/deployments/{deployment_uuid}/environment-variables"
-=======
+    method = "GET"
+
+
 class ApplicationRequest(JsonResponse, APIV3Request):
     url = "/apps/v3/applications/{application_uuid}/"
->>>>>>> 4d7979eb
     method = "GET"