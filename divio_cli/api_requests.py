--- conflicted
+++ resolved
@@ -399,13 +399,6 @@
     method = "GET"
 
 
-<<<<<<< HEAD
-## Service instances
-
-
-class ListServiceInstancesRequest(JsonResponse, APIV3Request):
-    url = "/apps/v3/service-instances/"
-=======
 class ListServiceInstancesRequest(JsonResponse, APIV3Request):
     url = "/apps/v3/service-instances/?environment={environment_uuid}"
     method = "GET"
@@ -428,5 +421,4 @@
 
 class ListOrganisationsRequest(JsonResponse, APIV3Request):
     url = "/iam/v3/organisations/"
->>>>>>> 63653d76
     method = "GET"