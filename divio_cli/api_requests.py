--- conflicted
+++ resolved
@@ -419,10 +419,11 @@
     method = "GET"
 
 
-<<<<<<< HEAD
 class ListProjectTemplatesRequest(JsonResponse, APIV3Request):
     url = "/apps/v3/project-templates/"
-=======
+    method = "GET"
+
+
 class ListServiceInstancesRequest(JsonResponse, APIV3Request):
     url = "/apps/v3/service-instances/?environment={environment_uuid}"
     method = "GET"
@@ -445,5 +446,4 @@
 
 class ListOrganisationsRequest(JsonResponse, APIV3Request):
     url = "/iam/v3/organisations/"
->>>>>>> 1810f014
     method = "GET"