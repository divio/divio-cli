--- conflicted
+++ resolved
@@ -280,10 +280,10 @@
         return response.json().get("id")
 
 
-# Create backup (push)
-
-<<<<<<< HEAD
-=======
+class DownloadBackupRequest(FileResponse, APIRequest):
+    url = "/api/v1/workspace/{website_slug}/download/backup/"
+    headers = {"accept": "application/x-tar-gz"}
+
     def verify(self, response):
         if response.status_code == requests.codes.not_found:
             # no backups yet, ignore
@@ -291,9 +291,6 @@
         return super().verify(response)
 
 
-# Download DB
->>>>>>> dc199a99
-
 class CreateBackupRequest(JsonResponse, APIV3Request):
     url = "/apps/v3/backups/"
     method = "POST"
