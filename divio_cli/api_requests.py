--- conflicted
+++ resolved
@@ -394,11 +394,12 @@
     method = "GET"
 
 
-<<<<<<< HEAD
 class ListRegionsRequest(JsonResponse, APIV3Request):
     url = "/apps/v3/regions/"
-=======
+    method = "GET"
+
+
 class ListOrganisationsRequest(JsonResponse, APIV3Request):
+
     url = "/iam/v3/organisations/"
->>>>>>> 50bc2eee
     method = "GET"