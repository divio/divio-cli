import os

from six.moves.urllib_parse import urljoin, urlparse

import click
import requests

from . import messages
from .utils import create_temp_dir, get_user_agent


class SingleHostSession(requests.Session):
    def __init__(self, host, **kwargs):
        super(SingleHostSession, self).__init__()
        self.debug = kwargs.pop("debug", False)
        self.host = host.rstrip("/")

        default_proxies = {}

        try:
            default_proxies["http"] = os.environ["HTTP_PROXY"]
        except KeyError:
            pass

        try:
            default_proxies["https"] = os.environ["HTTPS_PROXY"]
        except KeyError:
            pass

        if default_proxies:
            default_proxies.update(kwargs.get("proxies", {}))
            kwargs["proxies"] = default_proxies

        for key, value in kwargs.items():
            setattr(self, key, value)

    def request(self, method, url, v3_compatibilty=False, *args, **kwargs):
        url = urljoin(self.host, url)
        if v3_compatibilty:
            # V3 compatibility hack
            url = url.replace("control", "api", 1)
        return super(SingleHostSession, self).request(method, url, *args, **kwargs)


class APIRequestError(click.ClickException):
    def show(self, file=None):
        click.secho(
            "\nError: {}".format(self.format_message()), file=file, err=True, fg="red"
        )


class APIRequest(object):
    network_exception_message = messages.NETWORK_ERROR_MESSAGE
    default_error_message = messages.SERVER_ERROR
    response_code_error_map = {
        requests.codes.forbidden: messages.AUTH_INVALID_TOKEN,
        requests.codes.unauthorized: messages.AUTH_INVALID_TOKEN,
        requests.codes.not_found: messages.RESOURCE_NOT_FOUND_ANONYMOUS,
    }

    method = "GET"
    url = None
    default_headers = {"User-Agent": get_user_agent()}
    headers = {}

    def __init__(
        self, session, url=None, url_kwargs=None, data=None, files=None, *args, **kwargs
    ):
        self.session = session
        if url:
            self.url = url
        self.url_kwargs = url_kwargs or {}
        self.data = data or {}
        self.files = files or {}

    def __call__(self, *args, **kwargs):
        return self.request(*args, **kwargs)

    def get_url(self):
        return self.url.format(**self.url_kwargs)

    def get_login(self):
        """ Tries to get the login name for the current request """
        # import done here to prevent circular import
        from . import cloud

        netrc = cloud.WritableNetRC()
        host = urlparse(self.session.host).hostname
        data = netrc.hosts.get(host)
        if data:
            return data[0]
        return False

    def get_error_code_map(self, login=None):
        # if a login is provided, change the errormessages accordingly
        if login:
            self.response_code_error_map[
                requests.codes.not_found
            ] = messages.RESOURCE_NOT_FOUND.format(login=login)

        return self.response_code_error_map

    def get_headers(self):
        headers = self.default_headers.copy()
        headers.update(self.headers)
        return headers

    def request(self, *args, **kwargs):
        try:
            response = self.session.request(
                self.method,
                self.get_url(),
                data=self.data,
                files=self.files,
                headers=self.get_headers(),
                *args,
                **kwargs
            )
        except (requests.exceptions.ConnectionError, requests.exceptions.Timeout) as e:
            raise click.ClickException(messages.NETWORK_ERROR_MESSAGE + str(e))

        return self.verify(response)

    def verify(self, response):
        if not response.ok:
            error_msg = self.get_error_code_map(self.get_login()).get(
                response.status_code
            )
            if not error_msg:
                response_content = response.text
                if not self.session.debug:
                    response_content = response_content[:300]
                error_msg = "{}\n\n{}".format(
                    self.default_error_message, response_content
                )
            raise APIRequestError(error_msg)
        return self.process(response)

    def process(self, response):
        return response.json()


class RawResponse(object):
    def process(self, response):
        return response


class TextResponse(object):
    def process(self, response):
        return response.text


class JsonResponse(object):
    def process(self, response):
        return response.json()


class DjangoFormMixin(object):
    success_message = "Request successful"

    def verify(self, response):
        if response.ok:
            return self.success_message
        elif response.status_code == requests.codes.bad_request:
            formatted = (
                "There was an error submitting your request:\n"
                "-------------------------------------------\n\n"
            )
            for field, errors in response.json().items():
                formatted += " - {}\n".format(field)
                for error in errors:
                    formatted += "   - {}\n".format(error)
                formatted += "\n"
            return formatted.strip("\n")
        return super(DjangoFormMixin, self).verify(response)


class FileResponse(object):
    def __init__(self, *args, **kwargs):
        self.filename = kwargs.pop("filename", None)
        self.directory = kwargs.pop("directory", None)
        super(FileResponse, self).__init__(*args, **kwargs)

    def process(self, response):
        dump_path = os.path.join(
            self.directory or create_temp_dir(), self.filename or "data.tar.gz"
        )

        with open(dump_path, "wb") as f:
            for chunk in response.iter_content(chunk_size=1024):
                if chunk:  # filter out keep-alive new chunks
                    f.write(chunk)
                    f.flush()
        return dump_path

    def request(self, *args, **kwargs):
        kwargs["stream"] = True
        return super(FileResponse, self).request(*args, **kwargs)


class LoginRequest(APIRequest):
    default_error_message = messages.AUTH_SERVER_ERROR
    url = "/api/v1/login-with-token/"
    method = "POST"


class LoginStatusRequest(APIRequest):
    url = "/track/"
    method = "GET"


class ProjectListRequest(APIRequest):
    url = "/api/v1/user-websites/"


class ProjectDetailRequest(APIRequest):
    url = "/api/v1/website/{website_id}/detail/"


class DeployProjectProgressRequest(JsonResponse, APIRequest):
    url = "/api/v1/website/{website_id}/deploy/"
    method = "GET"


class DeployLogRequest(JsonResponse, APIRequest):
    url = "api/v1/website/{website_id}/deploy-log/{stage}/"
    method = "GET"


class DeployProjectRequest(JsonResponse, APIRequest):
    url = "/api/v1/website/{website_id}/deploy/"
    method = "POST"


class RegisterAddonRequest(DjangoFormMixin, JsonResponse, APIRequest):
    url = "/api/v1/addon/register/"
    method = "POST"
    success_message = "Addon successfully registered"


class UploadAddonRequest(TextResponse, APIRequest):
    url = "/api/v1/apps/"
    method = "POST"


class UploadBoilerplateRequest(TextResponse, APIRequest):
    url = "/api/v1/boilerplates/"
    method = "POST"


class ProjectLockQueryRequest(APIRequest):
    url = "/api/v1/website/{website_id}/lock/"
    method = "GET"

    def process(self, response):
        return response.json("is_locked")


class ProjectLockRequest(TextResponse, APIRequest):
    url = "/api/v1/website/{website_id}/lock/"
    method = "PUT"


class ProjectUnlockRequest(TextResponse, APIRequest):
    url = "/api/v1/website/{website_id}/lock/"
    method = "DELETE"


class SlugToIDRequest(APIRequest):
    url = "/api/v1/slug-to-id/{website_slug}/"

    def process(self, response):
        return response.json().get("id")


class IDToSlugRequest(APIRequest):
    url = "/api/v1/id-to-slug/{website_id}/"

    def process(self, response):
        return response.json().get("slug")


class DownloadBackupRequest(FileResponse, APIRequest):
    url = "/api/v1/workspace/{website_slug}/download/backup/"
    headers = {"accept": "application/x-tar-gz"}

    def verify(self, response):
        if response.status_code == requests.codes.not_found:
            # no backups yet, ignore
            return None
        return super(DownloadBackupRequest, self).verify(response)


# Download DB


class DownloadDBRequestRequest(JsonResponse, APIRequest):
    url = "/api/v1/website/{website_id}/download/db/request/"
    method = "POST"


class DownloadDBProgressRequest(JsonResponse, APIRequest):
    method = "GET"


# Download Media


class DownloadMediaRequestRequest(JsonResponse, APIRequest):
    url = "/api/v1/website/{website_id}/download/media/request/"
    method = "POST"


class DownloadMediaProgressRequest(JsonResponse, APIRequest):
    method = "GET"


# Upload DB


class UploadDBRequest(JsonResponse, APIRequest):
    url = "/api/v1/website/{website_id}/upload/db/"
    method = "POST"

    def get_error_code_map(self, login=None):
        error_codes = super(UploadDBRequest, self).get_error_code_map()
        error_codes[requests.codes.bad_request] = messages.INVALID_DB_SUBMITTED
        return error_codes

    def verify(self, response):
        if response.status_code == requests.codes.bad_request:
            try:
                db_log = response.json()["message"].encode("utf-8")
            except (TypeError, IndexError):
                pass
            else:
                logfile = os.path.join(os.getcwd(), "db_upload.log")
                with open(logfile, "w+") as fh:
                    fh.write(db_log)

        return super(UploadDBRequest, self).verify(response)


class UploadDBProgressRequest(JsonResponse, APIRequest):
    method = "GET"


# Upload Media


class UploadMediaFilesRequest(JsonResponse, APIRequest):
    url = "/api/v1/website/{website_id}/upload/media/"
    method = "POST"


class UploadMediaFilesProgressRequest(JsonResponse, APIRequest):
    method = "GET"


class GetEnvironmentVariablesRequest(JsonResponse, APIRequest):
    url = "/api/v1/website/{website_id}/env/{stage}/environment-variables/"


class GetCustomEnvironmentVariablesRequest(JsonResponse, APIRequest):
    url = "/api/v1/website/{website_id}/env/{stage}/environment-variables/custom/"


class SetCustomEnvironmentVariablesRequest(JsonResponse, APIRequest):
    method = "POST"
    url = "/api/v1/website/{website_id}/env/{stage}/environment-variables/custom/"


# Repository


class RepositoryRequest(JsonResponse, APIRequest):
    url = "/api/v2/repositories/?website={website_id}"


class APIV3Request(APIRequest):
    def request(self, *args, **kwargs):
<<<<<<< HEAD
        return super(APIV3Request, self).request(v3_compatibilty=True, *args,  **kwargs)
=======
        return super(APIV3Request, self).request(v3_compatibilty=True, *args, **kwargs)
>>>>>>> 5dabc399


class LogRequest(JsonResponse, APIV3Request):
    url = "/apps/v3/environments/{environment_uuid}/logs/"
<<<<<<< HEAD
=======
    method = "GET"


class EnvironmentRequest(JsonResponse, APIV3Request):
    url = "/apps/v3/environments/{environment_uuid}/"
>>>>>>> 5dabc399
    method = "GET"<|MERGE_RESOLUTION|>--- conflicted
+++ resolved
@@ -379,21 +379,14 @@
 
 class APIV3Request(APIRequest):
     def request(self, *args, **kwargs):
-<<<<<<< HEAD
-        return super(APIV3Request, self).request(v3_compatibilty=True, *args,  **kwargs)
-=======
         return super(APIV3Request, self).request(v3_compatibilty=True, *args, **kwargs)
->>>>>>> 5dabc399
 
 
 class LogRequest(JsonResponse, APIV3Request):
     url = "/apps/v3/environments/{environment_uuid}/logs/"
-<<<<<<< HEAD
-=======
     method = "GET"
 
 
 class EnvironmentRequest(JsonResponse, APIV3Request):
     url = "/apps/v3/environments/{environment_uuid}/"
->>>>>>> 5dabc399
     method = "GET"