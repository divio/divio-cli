import os
from urllib.parse import urljoin, urlparse

import click
import requests

from . import messages
from .utils import create_temp_dir, get_user_agent


class SingleHostSession(requests.Session):
    def __init__(self, host, **kwargs):
        super(SingleHostSession, self).__init__()
        self.debug = kwargs.pop("debug", False)
        self.host = host.rstrip("/")

        default_proxies = {}

        try:
            default_proxies["http"] = os.environ["HTTP_PROXY"]
        except KeyError:
            pass

        try:
            default_proxies["https"] = os.environ["HTTPS_PROXY"]
        except KeyError:
            pass

        if default_proxies:
            default_proxies.update(kwargs.get("proxies", {}))
            kwargs["proxies"] = default_proxies

        for key, value in kwargs.items():
            setattr(self, key, value)

    def request(self, method, url, v3_compatibilty=False, *args, **kwargs):
        url = urljoin(self.host, url)
        if v3_compatibilty:
            # V3 compatibility hack
            url = url.replace("control", "api", 1)
            # All v3 endpoints support JSON, and some use nested data structures
            # that do not work with url-encoded body
            kwargs["json"] = kwargs.pop("data", {})
        return super(SingleHostSession, self).request(
            method, url, *args, **kwargs
        )


class APIRequestError(click.ClickException):
    def show(self, file=None):
        click.secho(
            "\nError: {}".format(self.format_message()),
            file=file,
            err=True,
            fg="red",
        )


class APIRequest(object):
    network_exception_message = messages.NETWORK_ERROR_MESSAGE
    default_error_message = messages.SERVER_ERROR
    response_code_error_map = {
        requests.codes.forbidden: messages.AUTH_INVALID_TOKEN,
        requests.codes.unauthorized: messages.AUTH_INVALID_TOKEN,
        requests.codes.not_found: messages.RESOURCE_NOT_FOUND_ANONYMOUS,
        requests.codes.bad_request: messages.BAD_REQUEST,
    }

    method = "GET"
    url = None
    default_headers = {"User-Agent": get_user_agent()}
    headers = {}

    def __init__(
        self,
        session,
        url=None,
        url_kwargs=None,
        params=None,
        data=None,
        files=None,
        *args,
        **kwargs,
    ):
        self.session = session
        if url:
            self.url = url
        self.url_kwargs = url_kwargs or {}
        self.params = params or {}
        self.data = data or {}
        self.files = files or {}

    def __call__(self, *args, **kwargs):
        return self.request(*args, **kwargs)

    def get_url(self):
        return self.url.format(**self.url_kwargs)

    def get_login(self):
        """Tries to get the login name for the current request"""
        # import done here to prevent circular import
        from . import cloud

        netrc = cloud.WritableNetRC()
        host = urlparse(self.session.host).hostname
        data = netrc.hosts.get(host)
        if data:
            return data[0]
        return False

    def get_error_code_map(self, login=None):
        # if a login is provided, change the errormessages accordingly
        if login:
            self.response_code_error_map[
                requests.codes.not_found
            ] = messages.RESOURCE_NOT_FOUND.format(login=login)

        return self.response_code_error_map

    def get_headers(self):
        headers = self.default_headers.copy()
        headers.update(self.headers)
        return headers

    def request(self, *args, **kwargs):
        try:
            response = self.session.request(
                self.method,
                self.get_url(),
                data=self.data,
                files=self.files,
                headers=self.get_headers(),
                params=self.params,
                *args,
                **kwargs,
            )
        except (
            requests.exceptions.ConnectionError,
            requests.exceptions.Timeout,
        ) as e:
            raise click.ClickException(messages.NETWORK_ERROR_MESSAGE + str(e))

        return self.verify(response)

    def verify(self, response):
        if not response.ok:
            error_msg = self.get_error_code_map(self.get_login()).get(
                response.status_code, self.default_error_message
            )
            response_content = response.text
            if not self.session.debug:
                response_content = response_content[:300]
            if response_content:
                # Try to extract all errors separately and build a prettified error message.
                # non_field_errors is the default key our APIs are using for returning such errors.
                try:
                    non_field_errors = "\n".join(
                        [
                            error
                            for error in response.json()["non_field_errors"]
                        ]
                    )
                    error_msg = "{}\n\n{}".format(error_msg, non_field_errors)
                # Must keep this generic due to compatibility issues of requests library for json decode exceptions.
                except Exception:
                    error_msg = "{}\n\n{}".format(error_msg, response_content)
            raise APIRequestError(error_msg)
        return self.process(response)

    def process(self, response):
        return response.json()


class APIV3Request(APIRequest):
    def request(self, *args, **kwargs):
        return super(APIV3Request, self).request(
            v3_compatibilty=True, *args, **kwargs
        )


class RawResponse(object):
    def process(self, response):
        return response


class TextResponse(object):
    def process(self, response):
        return response.text


class JsonResponse(object):
    def process(self, response):
        return response.json()


class DjangoFormMixin(object):
    success_message = "Request successful"

    def verify(self, response):
        if response.ok:
            return self.success_message
        elif response.status_code == requests.codes.bad_request:
            formatted = (
                "There was an error submitting your request:\n"
                "-------------------------------------------\n\n"
            )
            for field, errors in response.json().items():
                formatted += " - {}\n".format(field)
                for error in errors:
                    formatted += "   - {}\n".format(error)
                formatted += "\n"
            return formatted.strip("\n")
        return super(DjangoFormMixin, self).verify(response)


class FileResponse(object):
    def __init__(self, *args, **kwargs):
        self.filename = kwargs.pop("filename", None)
        self.directory = kwargs.pop("directory", None)
        super(FileResponse, self).__init__(*args, **kwargs)

    def process(self, response):
        dump_path = os.path.join(
            self.directory or create_temp_dir(), self.filename or "data.tar.gz"
        )

        with open(dump_path, "wb") as f:
            for chunk in response.iter_content(chunk_size=1024):
                if chunk:  # filter out keep-alive new chunks
                    f.write(chunk)
                    f.flush()
        return dump_path

    def request(self, *args, **kwargs):
        kwargs["stream"] = True
        return super(FileResponse, self).request(*args, **kwargs)


class LoginRequest(APIRequest):
    default_error_message = messages.AUTH_SERVER_ERROR
    url = "/api/v1/login-with-token/"
    method = "POST"


class LoginStatusRequest(APIRequest):
    url = "/track/"
    method = "GET"


class ProjectListRequest(APIRequest):
    url = "/api/v1/user-websites/"


class ProjectDetailRequest(APIRequest):
    url = "/api/v1/website/{website_id}/detail/"


class DeployProjectProgressRequest(JsonResponse, APIRequest):
    url = "/api/v1/website/{website_id}/deploy/"
    method = "GET"


class DeployProjectRequest(JsonResponse, APIRequest):
    url = "/api/v1/website/{website_id}/deploy/"
    method = "POST"


class RegisterAddonRequest(DjangoFormMixin, JsonResponse, APIRequest):
    url = "/api/v1/addon/register/"
    method = "POST"
    success_message = "Addon successfully registered"


class UploadAddonRequest(TextResponse, APIRequest):
    url = "/api/v1/apps/"
    method = "POST"


class UploadBoilerplateRequest(TextResponse, APIRequest):
    url = "/api/v1/boilerplates/"
    method = "POST"


class SlugToIDRequest(APIRequest):
    url = "/api/v1/slug-to-id/{website_slug}/"

    def process(self, response):
        return response.json().get("id")


class DownloadBackupRequest(FileResponse, APIRequest):
    url = "/api/v1/workspace/{website_slug}/download/backup/"
    headers = {"accept": "application/x-tar-gz"}

    def verify(self, response):
        if response.status_code == requests.codes.not_found:
            # no backups yet, ignore
            return None
        return super(DownloadBackupRequest, self).verify(response)


# Download DB


class DownloadDBRequestRequest(JsonResponse, APIRequest):
    url = "/api/v1/website/{website_id}/download/db/request/"
    method = "POST"


class DownloadDBProgressRequest(JsonResponse, APIRequest):
    method = "GET"


# Download Media


class DownloadMediaRequestRequest(JsonResponse, APIRequest):
    url = "/api/v1/website/{website_id}/download/media/request/"
    method = "POST"


class DownloadMediaProgressRequest(JsonResponse, APIRequest):
    method = "GET"


# Upload DB


class UploadDBRequest(JsonResponse, APIRequest):
    url = "/api/v1/website/{website_id}/upload/db/"
    method = "POST"


class UploadDBProgressRequest(JsonResponse, APIRequest):
    method = "GET"


# Upload Media


class UploadMediaFilesRequest(JsonResponse, APIRequest):
    url = "/api/v1/website/{website_id}/upload/media/"
    method = "POST"


class UploadMediaFilesProgressRequest(JsonResponse, APIRequest):
    method = "GET"


class GetEnvironmentVariablesRequest(JsonResponse, APIV3Request):
    method = "GET"
    url = "/apps/v3/environment-variables/"


# Repository


class RepositoryRequest(JsonResponse, APIRequest):
    url = "/api/v2/repositories/?website={website_id}"


class LogRequest(JsonResponse, APIV3Request):
    url = "/apps/v3/environments/{environment_uuid}/logs/"
    method = "GET"


class EnvironmentRequest(JsonResponse, APIV3Request):
    url = "/apps/v3/environments/{environment_uuid}/"
    method = "GET"


class DeployLogRequest(JsonResponse, APIV3Request):
    url = "apps/v3/deployments/{deployment_uuid}/logs"
    method = "GET"


class DeploymentsRequest(JsonResponse, APIV3Request):
    url = "apps/v3/deployments/"
    method = "GET"


class DeploymentRequest(JsonResponse, APIV3Request):
    url = "apps/v3/deployments/{deployment_uuid}/"
    method = "GET"


class DeploymentEnvironmentVariablesRequest(JsonResponse, APIV3Request):
    url = "apps/v3/deployments/{deployment_uuid}/environment-variables"
    method = "GET"


class ApplicationRequest(JsonResponse, APIV3Request):
    url = "/apps/v3/applications/{application_uuid}/"
    method = "GET"


<<<<<<< HEAD
class ListServiceInstancesRequest(JsonResponse, APIV3Request):
    url = "/apps/v3/service-instances/?environment={environment_uuid}"
    method = "GET"


class CreateServiceInstanceRequest(JsonResponse, APIV3Request):
    url = "/apps/v3/service-instances/"
    method = "POST"


class ListServicesRequest(JsonResponse, APIV3Request):
    url = "/apps/v3/services/?{filter_region}&{filter_website}"
=======
class ListRegionsRequest(JsonResponse, APIV3Request):
    url = "/apps/v3/regions/"
    method = "GET"


class ListOrganisationsRequest(JsonResponse, APIV3Request):

    url = "/iam/v3/organisations/"
>>>>>>> 80fb0c31
    method = "GET"<|MERGE_RESOLUTION|>--- conflicted
+++ resolved
@@ -394,7 +394,6 @@
     method = "GET"
 
 
-<<<<<<< HEAD
 class ListServiceInstancesRequest(JsonResponse, APIV3Request):
     url = "/apps/v3/service-instances/?environment={environment_uuid}"
     method = "GET"
@@ -407,14 +406,14 @@
 
 class ListServicesRequest(JsonResponse, APIV3Request):
     url = "/apps/v3/services/?{filter_region}&{filter_website}"
-=======
+    method = "GET"
+
+
 class ListRegionsRequest(JsonResponse, APIV3Request):
     url = "/apps/v3/regions/"
     method = "GET"
 
 
 class ListOrganisationsRequest(JsonResponse, APIV3Request):
-
     url = "/iam/v3/organisations/"
->>>>>>> 80fb0c31
     method = "GET"