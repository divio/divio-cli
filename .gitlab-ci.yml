--- conflicted
+++ resolved
@@ -48,13 +48,9 @@
       - python3 -m ensurepip --default-pip
       - python3 -m pip install --upgrade pip
       - pip install -r requirements.txt
-<<<<<<< HEAD
       # For PyYAML issue, see https://github.com/docker/compose/issues/10836
       #- pip install "PyYAML<5.4" docker-compose pytest pytest-cov
       - pip install pytest pytest-cov
-=======
-      - pip install pytest pytest-cov "cryptography<3.4"
->>>>>>> 63653d76
       - python3 setup.py develop
       - divio doctor
       - mkdir -p ${CI_PROJECT_DIR}/test_data
