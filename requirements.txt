--- conflicted
+++ resolved
@@ -11,8 +11,5 @@
 requests
 sentry-sdk
 tabulate >= 0.8.10
-<<<<<<< HEAD
 simple-logging-setup
-=======
-urllib3
->>>>>>> 0bae499a
+urllib3