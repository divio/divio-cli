--- conflicted
+++ resolved
@@ -1,8 +1,4 @@
-<<<<<<< HEAD
-=======
-attrs
 boto3
->>>>>>> 0439de12
 click >= 7.0
 click_aliases
 urllib3
